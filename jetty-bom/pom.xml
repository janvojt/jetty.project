--- conflicted
+++ resolved
@@ -169,23 +169,13 @@
       </dependency>
       <dependency>
         <groupId>org.eclipse.jetty.fcgi</groupId>
-<<<<<<< HEAD
         <artifactId>fcgi-client</artifactId>
-        <version>9.4.7-SNAPSHOT</version>
+        <version>9.4.8-SNAPSHOT</version>
       </dependency>
       <dependency>
         <groupId>org.eclipse.jetty.fcgi</groupId>
         <artifactId>fcgi-server</artifactId>
-        <version>9.4.7-SNAPSHOT</version>
-=======
-        <artifactId>jetty-fcgi-client</artifactId>
-        <version>9.4.8-SNAPSHOT</version>
-      </dependency>
-      <dependency>
-        <groupId>org.eclipse.jetty.fcgi</groupId>
-        <artifactId>jetty-fcgi-server</artifactId>
-        <version>9.4.8-SNAPSHOT</version>
->>>>>>> d9865a02
+        <version>9.4.8-SNAPSHOT</version>
       </dependency>
       <dependency>
         <groupId>org.eclipse.jetty.gcloud</groupId>
@@ -272,14 +262,6 @@
         <artifactId>jetty-memcached-sessions</artifactId>
         <version>9.4.8-SNAPSHOT</version>
       </dependency>
-      <!--
-      not anymore part of the build?
-      <dependency>
-        <groupId>org.eclipse.jetty</groupId>
-        <artifactId>jetty-monitor</artifactId>
-        <version>9.4.8-SNAPSHOT</version>
-      </dependency>
-      -->
       <dependency>
         <groupId>org.eclipse.jetty</groupId>
         <artifactId>jetty-nosql</artifactId>
@@ -401,7 +383,7 @@
         <version>9.4.8-SNAPSHOT</version>
       </dependency>
       <dependency>
-        <groupId>org.eclipse.jetty.websocket</groupId>
+        <groupId>org.eclipse.jetty</groupId>
         <artifactId>websocket-servlet</artifactId>
         <version>9.4.8-SNAPSHOT</version>
       </dependency>
