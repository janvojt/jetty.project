//
// ========================================================================
// Copyright (c) 1995-2020 Mort Bay Consulting Pty Ltd and others.
//
// This program and the accompanying materials are made available under
// the terms of the Eclipse Public License 2.0 which is available at
// https://www.eclipse.org/legal/epl-2.0
//
// This Source Code may also be made available under the following
// Secondary Licenses when the conditions for such availability set
// forth in the Eclipse Public License, v. 2.0 are satisfied:
// the Apache License v2.0 which is available at
// https://www.apache.org/licenses/LICENSE-2.0
//
// SPDX-License-Identifier: EPL-2.0 OR Apache-2.0
// ========================================================================
//

package org.eclipse.jetty.http2;

import java.io.EOFException;
import java.io.IOException;
import java.nio.channels.WritePendingException;
<<<<<<< HEAD
import java.util.ArrayDeque;
import java.util.ArrayList;
import java.util.List;
import java.util.Queue;
=======
>>>>>>> 68e70b47
import java.util.concurrent.ConcurrentHashMap;
import java.util.concurrent.ConcurrentMap;
import java.util.concurrent.TimeUnit;
import java.util.concurrent.TimeoutException;
import java.util.concurrent.atomic.AtomicInteger;
import java.util.concurrent.atomic.AtomicReference;

import org.eclipse.jetty.http.HttpFields;
import org.eclipse.jetty.http.HttpHeader;
import org.eclipse.jetty.http.HttpMethod;
import org.eclipse.jetty.http.MetaData;
import org.eclipse.jetty.http2.api.Stream;
import org.eclipse.jetty.http2.frames.DataFrame;
import org.eclipse.jetty.http2.frames.FailureFrame;
import org.eclipse.jetty.http2.frames.Frame;
import org.eclipse.jetty.http2.frames.HeadersFrame;
import org.eclipse.jetty.http2.frames.PushPromiseFrame;
import org.eclipse.jetty.http2.frames.ResetFrame;
import org.eclipse.jetty.http2.frames.WindowUpdateFrame;
import org.eclipse.jetty.io.EofException;
import org.eclipse.jetty.io.IdleTimeout;
import org.eclipse.jetty.util.Callback;
import org.eclipse.jetty.util.MathUtils;
import org.eclipse.jetty.util.Promise;
import org.eclipse.jetty.util.component.Dumpable;
import org.eclipse.jetty.util.thread.AutoLock;
import org.eclipse.jetty.util.thread.Scheduler;
import org.slf4j.Logger;
import org.slf4j.LoggerFactory;

public class HTTP2Stream extends IdleTimeout implements IStream, Callback, Dumpable
{
    private static final Logger LOG = LoggerFactory.getLogger(HTTP2Stream.class);

    private final AutoLock lock = new AutoLock();
    private final Queue<DataEntry> dataQueue = new ArrayDeque<>();
    private final AtomicReference<Object> attachment = new AtomicReference<>();
    private final AtomicReference<ConcurrentMap<String, Object>> attributes = new AtomicReference<>();
    private final AtomicReference<CloseState> closeState = new AtomicReference<>(CloseState.NOT_CLOSED);
    private final AtomicInteger sendWindow = new AtomicInteger();
    private final AtomicInteger recvWindow = new AtomicInteger();
    private final long timeStamp = System.nanoTime();
    private final ISession session;
    private final int streamId;
    private final MetaData.Request request;
    private final boolean local;
    private Callback sendCallback;
    private Throwable failure;
    private boolean localReset;
    private boolean remoteReset;
    private Listener listener;
    private long dataLength;
    private long dataDemand;
    private boolean dataInitial;
    private boolean dataProcess;

    public HTTP2Stream(Scheduler scheduler, ISession session, int streamId, MetaData.Request request, boolean local)
    {
        super(scheduler);
        this.session = session;
        this.streamId = streamId;
        this.request = request;
        this.local = local;
        this.dataLength = Long.MIN_VALUE;
        this.dataInitial = true;
    }

    @Override
    public int getId()
    {
        return streamId;
    }

    @Override
    public Object getAttachment()
    {
        return attachment.get();
    }

    @Override
    public void setAttachment(Object attachment)
    {
        this.attachment.set(attachment);
    }

    @Override
    public boolean isLocal()
    {
        return local;
    }

    @Override
    public ISession getSession()
    {
        return session;
    }

    @Override
    public void headers(HeadersFrame frame, Callback callback)
    {
        send(new FrameList(frame), callback);
    }

    @Override
    public void send(FrameList frameList, Callback callback)
    {
        if (startWrite(callback))
            session.frames(this, frameList.getFrames(), this);
    }

    @Override
    public void push(PushPromiseFrame frame, Promise<Stream> promise, Listener listener)
    {
        session.push(this, promise, frame, listener);
    }

    @Override
    public void data(DataFrame frame, Callback callback)
    {
        if (startWrite(callback))
            session.data(this, this, frame);
    }

    @Override
    public void reset(ResetFrame frame, Callback callback)
    {
        try (AutoLock l = lock.lock())
        {
            if (isReset())
                return;
            localReset = true;
            failure = new EOFException("reset");
        }
<<<<<<< HEAD
        session.frames(this, List.of(frame), callback);
=======
        ((HTTP2Session)session).reset(this, frame, callback);
>>>>>>> 68e70b47
    }

    private boolean startWrite(Callback callback)
    {
        Throwable failure;
        try (AutoLock l = lock.lock())
        {
            failure = this.failure;
            if (failure == null && sendCallback == null)
            {
                sendCallback = callback;
                return true;
            }
        }
        if (failure == null)
            failure = new WritePendingException();
        callback.failed(failure);
        return false;
    }

    @Override
    public Object getAttribute(String key)
    {
        return attributes().get(key);
    }

    @Override
    public void setAttribute(String key, Object value)
    {
        attributes().put(key, value);
    }

    @Override
    public Object removeAttribute(String key)
    {
        return attributes().remove(key);
    }

    @Override
    public boolean isReset()
    {
        try (AutoLock l = lock.lock())
        {
            return localReset || remoteReset;
        }
    }

    private boolean isFailed()
    {
        try (AutoLock l = lock.lock())
        {
            return failure != null;
        }
    }

    @Override
    public boolean isResetOrFailed()
    {
        try (AutoLock l = lock.lock())
        {
            return isReset() || isFailed();
        }
    }

    @Override
    public boolean isClosed()
    {
        return closeState.get() == CloseState.CLOSED;
    }

    @Override
    public boolean isRemotelyClosed()
    {
        CloseState state = closeState.get();
        return state == CloseState.REMOTELY_CLOSED || state == CloseState.CLOSING || state == CloseState.CLOSED;
    }

    @Override
    public boolean failAllData(Throwable x)
    {
        List<DataEntry> copy;
        try (AutoLock l = lock.lock())
        {
            dataDemand = 0;
            copy = new ArrayList<>(dataQueue);
            dataQueue.clear();
        }
        copy.forEach(dataEntry -> dataEntry.callback.failed(x));
        DataEntry lastDataEntry = copy.isEmpty() ? null : copy.get(copy.size() - 1);
        return lastDataEntry != null && lastDataEntry.frame.isEndStream();
    }

    public boolean isLocallyClosed()
    {
        return closeState.get() == CloseState.LOCALLY_CLOSED;
    }

    @Override
    public boolean isOpen()
    {
        return !isClosed();
    }

    @Override
    protected void onIdleExpired(TimeoutException timeout)
    {
        if (LOG.isDebugEnabled())
            LOG.debug("Idle timeout {}ms expired on {}", getIdleTimeout(), this);

        // Notify the application.
        if (notifyIdleTimeout(this, timeout))
        {
            // Tell the other peer that we timed out.
            reset(new ResetFrame(getId(), ErrorCode.CANCEL_STREAM_ERROR.code), Callback.NOOP);
        }
    }

    private ConcurrentMap<String, Object> attributes()
    {
        ConcurrentMap<String, Object> map = attributes.get();
        if (map == null)
        {
            map = new ConcurrentHashMap<>();
            if (!attributes.compareAndSet(null, map))
            {
                map = attributes.get();
            }
        }
        return map;
    }

    @Override
    public Listener getListener()
    {
        return listener;
    }

    @Override
    public void setListener(Listener listener)
    {
        this.listener = listener;
    }

    @Override
    public void process(Frame frame, Callback callback)
    {
        notIdle();
        switch (frame.getType())
        {
            case PREFACE:
            {
                onNewStream(callback);
                break;
            }
            case HEADERS:
            {
                onHeaders((HeadersFrame)frame, callback);
                break;
            }
            case DATA:
            {
                onData((DataFrame)frame, callback);
                break;
            }
            case RST_STREAM:
            {
                onReset((ResetFrame)frame, callback);
                break;
            }
            case PUSH_PROMISE:
            {
                onPush((PushPromiseFrame)frame, callback);
                break;
            }
            case WINDOW_UPDATE:
            {
                onWindowUpdate((WindowUpdateFrame)frame, callback);
                break;
            }
            case FAILURE:
            {
                onFailure((FailureFrame)frame, callback);
                break;
            }
            default:
            {
                throw new UnsupportedOperationException();
            }
        }
    }

    private void onNewStream(Callback callback)
    {
        notifyNewStream(this);
        callback.succeeded();
    }

    private void onHeaders(HeadersFrame frame, Callback callback)
    {
        MetaData metaData = frame.getMetaData();
        if (metaData.isRequest() || metaData.isResponse())
        {
            HttpFields fields = metaData.getFields();
            long length = -1;
            if (fields != null && !HttpMethod.CONNECT.is(request.getMethod()))
                length = fields.getLongField(HttpHeader.CONTENT_LENGTH);
            dataLength = length >= 0 ? length : Long.MIN_VALUE;
        }
        callback.succeeded();
    }

    private void onData(DataFrame frame, Callback callback)
    {
<<<<<<< HEAD
        if (getRecvWindow() < 0)
        {
            // It's a bad client, it does not deserve to be
            // treated gently by just resetting the stream.
            ((HTTP2Session)session).onConnectionFailure(ErrorCode.FLOW_CONTROL_ERROR.code, "stream_window_exceeded");
            callback.failed(new IOException("stream_window_exceeded"));
            return;
        }

=======
>>>>>>> 68e70b47
        // SPEC: remotely closed streams must be replied with a reset.
        if (isRemotelyClosed())
        {
            reset(new ResetFrame(streamId, ErrorCode.STREAM_CLOSED_ERROR.code), Callback.NOOP);
            callback.failed(new EOFException("stream_closed"));
            return;
        }

        if (isReset())
        {
            // Just drop the frame.
            callback.failed(new IOException("stream_reset"));
            return;
        }

        if (dataLength != Long.MIN_VALUE)
        {
            dataLength -= frame.remaining();
            if (dataLength < 0 || (frame.isEndStream() && dataLength != 0))
            {
                reset(new ResetFrame(streamId, ErrorCode.PROTOCOL_ERROR.code), Callback.NOOP);
                callback.failed(new IOException("invalid_data_length"));
                return;
            }
        }

<<<<<<< HEAD
        boolean initial;
        boolean proceed = false;
        DataEntry entry = new DataEntry(frame, callback);
        try (AutoLock l = lock.lock())
        {
            dataQueue.offer(entry);
            initial = dataInitial;
            if (initial)
            {
                dataInitial = false;
                // Fake that we are processing data so we return
                // from onBeforeData() before calling onData().
                dataProcess = true;
            }
            else if (!dataProcess)
            {
                dataProcess = proceed = dataDemand > 0;
            }
        }
        if (initial)
        {
            if (LOG.isDebugEnabled())
                LOG.debug("Starting data processing of {} for {}", frame, this);
            notifyBeforeData(this);
            try (AutoLock l = lock.lock())
            {
                dataProcess = proceed = dataDemand > 0;
            }
        }
        if (LOG.isDebugEnabled())
            LOG.debug("{} data processing of {} for {}", proceed ? "Proceeding" : "Stalling", frame, this);
        if (proceed)
            processData();
    }

    @Override
    public void demand(long n)
    {
        if (n <= 0)
            throw new IllegalArgumentException("Invalid demand " + n);
        long demand;
        boolean proceed = false;
        try (AutoLock l = lock.lock())
        {
            demand = dataDemand = MathUtils.cappedAdd(dataDemand, n);
            if (!dataProcess)
                dataProcess = proceed = !dataQueue.isEmpty();
        }
        if (LOG.isDebugEnabled())
            LOG.debug("Demand {}/{}, {} data processing for {}", n, demand, proceed ? "proceeding" : "stalling", this);
        if (proceed)
            processData();
    }

    private void processData()
    {
        while (true)
        {
            DataEntry dataEntry;
            try (AutoLock l = lock.lock())
            {
                if (dataQueue.isEmpty() || dataDemand == 0)
                {
                    if (LOG.isDebugEnabled())
                        LOG.debug("Stalling data processing for {}", this);
                    dataProcess = false;
                    return;
                }
                --dataDemand;
                dataEntry = dataQueue.poll();
            }
            DataFrame frame = dataEntry.frame;
            if (updateClose(frame.isEndStream(), CloseState.Event.RECEIVED))
                session.removeStream(this);
            notifyDataDemanded(this, frame, dataEntry.callback);
        }
    }

    private long demand()
    {
        try (AutoLock l = lock.lock())
        {
            return dataDemand;
        }
=======
        boolean closed = updateClose(frame.isEndStream(), CloseState.Event.RECEIVED);
        notifyData(this, frame, callback);
        if (closed)
            session.removeStream(this);
>>>>>>> 68e70b47
    }

    private void onReset(ResetFrame frame, Callback callback)
    {
        try (AutoLock l = lock.lock())
        {
            remoteReset = true;
            failure = new EofException("reset");
        }
        close();
        if (session.removeStream(this))
            notifyReset(this, frame, callback);
    }

    private void onPush(PushPromiseFrame frame, Callback callback)
    {
        // Pushed streams are implicitly locally closed.
        // They are closed when receiving an end-stream DATA frame.
        updateClose(true, CloseState.Event.AFTER_SEND);
        callback.succeeded();
    }

    private void onWindowUpdate(WindowUpdateFrame frame, Callback callback)
    {
        callback.succeeded();
    }

    private void onFailure(FailureFrame frame, Callback callback)
    {
        try (AutoLock l = lock.lock())
        {
            failure = frame.getFailure();
        }
        close();
        if (session.removeStream(this))
            notifyFailure(this, frame, callback);
    }

    @Override
    public boolean updateClose(boolean update, CloseState.Event event)
    {
        if (LOG.isDebugEnabled())
            LOG.debug("Update close for {} update={} event={}", this, update, event);

        if (!update)
            return false;

        switch (event)
        {
            case RECEIVED:
                return updateCloseAfterReceived();
            case BEFORE_SEND:
                return updateCloseBeforeSend();
            case AFTER_SEND:
                return updateCloseAfterSend();
            default:
                return false;
        }
    }

    private boolean updateCloseAfterReceived()
    {
        while (true)
        {
            CloseState current = closeState.get();
            switch (current)
            {
                case NOT_CLOSED:
                {
                    if (closeState.compareAndSet(current, CloseState.REMOTELY_CLOSED))
                        return false;
                    break;
                }
                case LOCALLY_CLOSING:
                {
                    if (closeState.compareAndSet(current, CloseState.CLOSING))
                    {
                        updateStreamCount(0, 1);
                        return false;
                    }
                    break;
                }
                case LOCALLY_CLOSED:
                {
                    close();
                    return true;
                }
                default:
                {
                    return false;
                }
            }
        }
    }

    private boolean updateCloseBeforeSend()
    {
        while (true)
        {
            CloseState current = closeState.get();
            switch (current)
            {
                case NOT_CLOSED:
                {
                    if (closeState.compareAndSet(current, CloseState.LOCALLY_CLOSING))
                        return false;
                    break;
                }
                case REMOTELY_CLOSED:
                {
                    if (closeState.compareAndSet(current, CloseState.CLOSING))
                    {
                        updateStreamCount(0, 1);
                        return false;
                    }
                    break;
                }
                default:
                {
                    return false;
                }
            }
        }
    }

    private boolean updateCloseAfterSend()
    {
        while (true)
        {
            CloseState current = closeState.get();
            switch (current)
            {
                case NOT_CLOSED:
                case LOCALLY_CLOSING:
                {
                    if (closeState.compareAndSet(current, CloseState.LOCALLY_CLOSED))
                        return false;
                    break;
                }
                case REMOTELY_CLOSED:
                case CLOSING:
                {
                    close();
                    return true;
                }
                default:
                {
                    return false;
                }
            }
        }
    }

    public int getSendWindow()
    {
        return sendWindow.get();
    }

    public int getRecvWindow()
    {
        return recvWindow.get();
    }

    @Override
    public int updateSendWindow(int delta)
    {
        return sendWindow.getAndAdd(delta);
    }

    @Override
    public int updateRecvWindow(int delta)
    {
        return recvWindow.getAndAdd(delta);
    }

    @Override
    public void close()
    {
        CloseState oldState = closeState.getAndSet(CloseState.CLOSED);
        if (oldState != CloseState.CLOSED)
        {
            int deltaClosing = oldState == CloseState.CLOSING ? -1 : 0;
            updateStreamCount(-1, deltaClosing);
            onClose();
        }
    }

    @Override
    public void onClose()
    {
        super.onClose();
        notifyClosed(this);
    }

    private void updateStreamCount(int deltaStream, int deltaClosing)
    {
        ((HTTP2Session)session).updateStreamCount(isLocal(), deltaStream, deltaClosing);
    }

    @Override
    public void succeeded()
    {
        Callback callback = endWrite();
        if (callback != null)
            callback.succeeded();
    }

    @Override
    public void failed(Throwable x)
    {
        Callback callback = endWrite();
        if (callback != null)
            callback.failed(x);
    }

    private Callback endWrite()
    {
        try (AutoLock l = lock.lock())
        {
            Callback callback = sendCallback;
            sendCallback = null;
            return callback;
        }
    }

    private void notifyNewStream(Stream stream)
    {
        Listener listener = this.listener;
        if (listener != null)
        {
            try
            {
                listener.onNewStream(stream);
            }
            catch (Throwable x)
            {
                LOG.info("Failure while notifying listener {}", listener, x);
            }
        }
    }

    private void notifyBeforeData(Stream stream)
    {
        Listener listener = this.listener;
        if (listener != null)
        {
            try
            {
                listener.onBeforeData(stream);
            }
            catch (Throwable x)
            {
                LOG.info("Failure while notifying listener {}", listener, x);
            }
        }
        else
        {
            stream.demand(1);
        }
    }

    private void notifyDataDemanded(Stream stream, DataFrame frame, Callback callback)
    {
        Listener listener = this.listener;
        if (listener != null)
        {
            try
            {
                listener.onDataDemanded(stream, frame, callback);
            }
            catch (Throwable x)
            {
                LOG.info("Failure while notifying listener {}", listener, x);
                callback.failed(x);
            }
        }
        else
        {
            callback.succeeded();
            stream.demand(1);
        }
    }

    private void notifyReset(Stream stream, ResetFrame frame, Callback callback)
    {
        Listener listener = this.listener;
        if (listener != null)
        {
            try
            {
                listener.onReset(stream, frame, callback);
            }
            catch (Throwable x)
            {
                LOG.info("Failure while notifying listener {}", listener, x);
                callback.failed(x);
            }
        }
        else
        {
            callback.succeeded();
        }
    }

    private boolean notifyIdleTimeout(Stream stream, Throwable failure)
    {
        Listener listener = this.listener;
        if (listener == null)
            return true;
        try
        {
            return listener.onIdleTimeout(stream, failure);
        }
        catch (Throwable x)
        {
            LOG.info("Failure while notifying listener {}", listener, x);
            return true;
        }
    }

    private void notifyFailure(Stream stream, FailureFrame frame, Callback callback)
    {
        Listener listener = this.listener;
        if (listener != null)
        {
            try
            {
                listener.onFailure(stream, frame.getError(), frame.getReason(), frame.getFailure(), callback);
            }
            catch (Throwable x)
            {
                LOG.info("Failure while notifying listener {}", listener, x);
                callback.failed(x);
            }
        }
        else
        {
            callback.succeeded();
        }
    }

    private void notifyClosed(Stream stream)
    {
        Listener listener = this.listener;
        if (listener == null)
            return;
        try
        {
            listener.onClosed(stream);
        }
        catch (Throwable x)
        {
            LOG.info("Failure while notifying listener {}", listener, x);
        }
    }

    @Override
    public String dump()
    {
        return Dumpable.dump(this);
    }

    @Override
    public void dump(Appendable out, String indent) throws IOException
    {
        out.append(toString()).append(System.lineSeparator());
    }

    @Override
    public String toString()
    {
        return String.format("%s@%x#%d@%x{sendWindow=%s,recvWindow=%s,demand=%d,reset=%b/%b,%s,age=%d,attachment=%s}",
            getClass().getSimpleName(),
            hashCode(),
            getId(),
            session.hashCode(),
            sendWindow,
            recvWindow,
            demand(),
            localReset,
            remoteReset,
            closeState,
            TimeUnit.NANOSECONDS.toMillis(System.nanoTime() - timeStamp),
            attachment);
    }

    private static class DataEntry
    {
        private final DataFrame frame;
        private final Callback callback;

        private DataEntry(DataFrame frame, Callback callback)
        {
            this.frame = frame;
            this.callback = callback;
        }
    }
}<|MERGE_RESOLUTION|>--- conflicted
+++ resolved
@@ -21,13 +21,10 @@
 import java.io.EOFException;
 import java.io.IOException;
 import java.nio.channels.WritePendingException;
-<<<<<<< HEAD
 import java.util.ArrayDeque;
 import java.util.ArrayList;
 import java.util.List;
 import java.util.Queue;
-=======
->>>>>>> 68e70b47
 import java.util.concurrent.ConcurrentHashMap;
 import java.util.concurrent.ConcurrentMap;
 import java.util.concurrent.TimeUnit;
@@ -161,11 +158,7 @@
             localReset = true;
             failure = new EOFException("reset");
         }
-<<<<<<< HEAD
-        session.frames(this, List.of(frame), callback);
-=======
         ((HTTP2Session)session).reset(this, frame, callback);
->>>>>>> 68e70b47
     }
 
     private boolean startWrite(Callback callback)
@@ -379,18 +372,6 @@
 
     private void onData(DataFrame frame, Callback callback)
     {
-<<<<<<< HEAD
-        if (getRecvWindow() < 0)
-        {
-            // It's a bad client, it does not deserve to be
-            // treated gently by just resetting the stream.
-            ((HTTP2Session)session).onConnectionFailure(ErrorCode.FLOW_CONTROL_ERROR.code, "stream_window_exceeded");
-            callback.failed(new IOException("stream_window_exceeded"));
-            return;
-        }
-
-=======
->>>>>>> 68e70b47
         // SPEC: remotely closed streams must be replied with a reset.
         if (isRemotelyClosed())
         {
@@ -417,7 +398,6 @@
             }
         }
 
-<<<<<<< HEAD
         boolean initial;
         boolean proceed = false;
         DataEntry entry = new DataEntry(frame, callback);
@@ -490,9 +470,10 @@
                 dataEntry = dataQueue.poll();
             }
             DataFrame frame = dataEntry.frame;
-            if (updateClose(frame.isEndStream(), CloseState.Event.RECEIVED))
+            boolean closed = updateClose(frame.isEndStream(), CloseState.Event.RECEIVED);
+            notifyDataDemanded(this, frame, dataEntry.callback);
+            if (closed)
                 session.removeStream(this);
-            notifyDataDemanded(this, frame, dataEntry.callback);
         }
     }
 
@@ -502,12 +483,6 @@
         {
             return dataDemand;
         }
-=======
-        boolean closed = updateClose(frame.isEndStream(), CloseState.Event.RECEIVED);
-        notifyData(this, frame, callback);
-        if (closed)
-            session.removeStream(this);
->>>>>>> 68e70b47
     }
 
     private void onReset(ResetFrame frame, Callback callback)
