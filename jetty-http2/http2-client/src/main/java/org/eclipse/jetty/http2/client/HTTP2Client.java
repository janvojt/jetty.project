--- conflicted
+++ resolved
@@ -314,7 +314,28 @@
         this.maxSettingsKeys = maxSettingsKeys;
     }
 
-<<<<<<< HEAD
+    @ManagedAttribute("The HPACK dynamic table maximum size")
+    public int getMaxDynamicTableSize()
+    {
+        return maxDynamicTableSize;
+    }
+
+    public void setMaxDynamicTableSize(int maxDynamicTableSize)
+    {
+        this.maxDynamicTableSize = maxDynamicTableSize;
+    }
+
+    @ManagedAttribute("The max size of header block fragments")
+    public int getMaxHeaderBlockFragment()
+    {
+        return maxHeaderBlockFragment;
+    }
+
+    public void setMaxHeaderBlockFragment(int maxHeaderBlockFragment)
+    {
+        this.maxHeaderBlockFragment = maxHeaderBlockFragment;
+    }
+
     @ManagedAttribute("Whether to use direct ByteBuffers for reading")
     public boolean isUseInputDirectByteBuffers()
     {
@@ -338,31 +359,6 @@
     }
 
     public CompletableFuture<Session> connect(SocketAddress address, Session.Listener listener)
-=======
-    @ManagedAttribute("The HPACK dynamic table maximum size")
-    public int getMaxDynamicTableSize()
-    {
-        return maxDynamicTableSize;
-    }
-
-    public void setMaxDynamicTableSize(int maxDynamicTableSize)
-    {
-        this.maxDynamicTableSize = maxDynamicTableSize;
-    }
-
-    @ManagedAttribute("The max size of header block fragments")
-    public int getMaxHeaderBlockFragment()
-    {
-        return maxHeaderBlockFragment;
-    }
-
-    public void setMaxHeaderBlockFragment(int maxHeaderBlockFragment)
-    {
-        this.maxHeaderBlockFragment = maxHeaderBlockFragment;
-    }
-
-    public void connect(InetSocketAddress address, Session.Listener listener, Promise<Session> promise)
->>>>>>> 6a7410dd
     {
         return connect(null, address, listener);
     }
