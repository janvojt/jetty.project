--- conflicted
+++ resolved
@@ -291,24 +291,15 @@
             if (webApp == null)
                 throw new IllegalStateException("No resourceBase or war set for context");
 
-<<<<<<< HEAD
-            // Accept aliases for WAR files
-            URI targetURI = webApp.getAlias();
-=======
             // Use real location (if different) for WAR file, so that change/modification monitoring can work.
             URI targetURI = webApp.getTargetURI();
->>>>>>> 97eedaf9
             if (targetURI != null)
             {
                 if (LOG.isDebugEnabled())
                     LOG.debug("{} anti-aliased to {}", webApp, targetURI);
-<<<<<<< HEAD
                 Resource targetWebApp = context.newResource(targetURI);
                 if (targetWebApp != null)
                     webApp = targetWebApp;
-=======
-                webApp = context.newResource(targetURI);
->>>>>>> 97eedaf9
             }
 
             if (LOG.isDebugEnabled())
