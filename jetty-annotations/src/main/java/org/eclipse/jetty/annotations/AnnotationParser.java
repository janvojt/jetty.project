--- conflicted
+++ resolved
@@ -69,22 +69,16 @@
  */
 public class AnnotationParser
 {
-<<<<<<< HEAD
     private static final Logger LOG = LoggerFactory.getLogger(AnnotationParser.class);
-    protected static int ASM_OPCODE_VERSION = Opcodes.ASM8; //compatibility of api
-    protected static String ASM_OPCODE_VERSION_STR = "ASM8";
-=======
-    private static final Logger LOG = Log.getLogger(AnnotationParser.class);
     private static final int ASM_OPCODE_VERSION = Opcodes.ASM9; //compatibility of api
     private static final String ASM_OPCODE_VERSION_STR = "ASM9";
->>>>>>> 936cd465
 
     /**
      * Map of classnames scanned and the first location from which scan occurred
      */
     protected Map<String, Resource> _parsedClassNames = new ConcurrentHashMap<>();
     private final int _javaPlatform;
-    private int _asmVersion;
+    private final int _asmVersion;
 
     /**
      * Determine the runtime version of asm.
@@ -133,14 +127,11 @@
                         asmVersion = Opcodes.ASM8;
                         break;
                     }
-<<<<<<< HEAD
-=======
                     case 9:
                     {
                         asmVersion = Opcodes.ASM9;
                         break;
                     }
->>>>>>> 936cd465
                     default:
                     {
                         LOG.warn("Unrecognized ASM version, assuming {}", ASM_OPCODE_VERSION_STR);
@@ -197,7 +188,7 @@
     /**
      * Immutable information gathered by parsing class header.
      */
-    public class ClassInfo
+    public static class ClassInfo
     {
         final Resource _containingResource;
         final String _className;
@@ -258,7 +249,7 @@
     /**
      * Immutable information gathered by parsing a method on a class.
      */
-    public class MethodInfo
+    public static class MethodInfo
     {
         final ClassInfo _classInfo;
         final String _methodName;
@@ -312,7 +303,7 @@
     /**
      * Immutable information gathered by parsing a field on a class.
      */
-    public class FieldInfo
+    public static class FieldInfo
     {
         final ClassInfo _classInfo;
         final String _fieldName;
@@ -420,7 +411,7 @@
     /**
      * ASM Visitor for parsing a method. We are only interested in the annotations on methods.
      */
-    public class MyMethodVisitor extends MethodVisitor
+    public static class MyMethodVisitor extends MethodVisitor
     {
         final MethodInfo _mi;
         final Set<? extends Handler> _handlers;
@@ -458,7 +449,7 @@
      * An ASM visitor for parsing Fields.
      * We are only interested in visiting annotations on Fields.
      */
-    public class MyFieldVisitor extends FieldVisitor
+    public static class MyFieldVisitor extends FieldVisitor
     {
         final FieldInfo _fieldInfo;
         final Set<? extends Handler> _handlers;
@@ -496,7 +487,7 @@
     /**
      * ASM visitor for a class.
      */
-    public class MyClassVisitor extends ClassVisitor
+    public static class MyClassVisitor extends ClassVisitor
     {
         int _asmVersion;
         final Resource _containingResource;
