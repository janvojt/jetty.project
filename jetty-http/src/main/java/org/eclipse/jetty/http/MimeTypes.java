--- conflicted
+++ resolved
@@ -203,13 +203,8 @@
             }
         }
 
-<<<<<<< HEAD
-        String resourceName = "org/eclipse/jetty/http/mime";
-        try
-=======
         String resourceName = "org/eclipse/jetty/http/mime.properties";
         try (InputStream stream = MimeTypes.class.getClassLoader().getResourceAsStream(resourceName))
->>>>>>> a9653e2f
         {
             if (stream == null)
             {
