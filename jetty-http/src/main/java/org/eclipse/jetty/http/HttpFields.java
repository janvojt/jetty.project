--- conflicted
+++ resolved
@@ -26,14 +26,12 @@
 import java.util.Iterator;
 import java.util.List;
 import java.util.ListIterator;
+import java.util.Map;
 import java.util.NoSuchElementException;
 import java.util.Objects;
 import java.util.Set;
-<<<<<<< HEAD
-=======
-import java.util.StringTokenizer;
 import java.util.function.BiFunction;
->>>>>>> 1b3cb2ea
+import java.util.function.BiPredicate;
 import java.util.function.ToIntFunction;
 import java.util.stream.Collectors;
 import java.util.stream.Stream;
@@ -45,203 +43,7 @@
  */
 public interface HttpFields extends Iterable<HttpField>
 {
-<<<<<<< HEAD
     HttpFields EMPTY = build().asImmutable();
-=======
-    @Deprecated
-    public static final String __separators = ", \t";
-
-    private static final Logger LOG = Log.getLogger(HttpFields.class);
-
-    private HttpField[] _fields;
-    private int _size;
-
-    /**
-     * Initialize an empty HttpFields.
-     */
-    public HttpFields()
-    {
-        this(16);  // Based on small sample of Chrome requests.
-    }
-
-    /**
-     * Initialize an empty HttpFields.
-     *
-     * @param capacity the capacity of the http fields
-     */
-    public HttpFields(int capacity)
-    {
-        _fields = new HttpField[capacity];
-    }
-
-    /**
-     * Initialize HttpFields from copy.
-     *
-     * @param fields the fields to copy data from
-     */
-    public HttpFields(HttpFields fields)
-    {
-        _fields = Arrays.copyOf(fields._fields, fields._fields.length);
-        _size = fields._size;
-    }
-
-    /**
-     * <p>Computes a single field for the given HttpHeader and for existing fields with the same header.</p>
-     *
-     * <p>The compute function receives the field name and a list of fields with the same name
-     * so that their values can be used to compute the value of the field that is returned
-     * by the compute function.
-     * If the compute function returns {@code null}, the fields with the given name are removed.</p>
-     * <p>This method comes handy when you want to add an HTTP header if it does not exist,
-     * or add a value if the HTTP header already exists, similarly to
-     * {@link Map#compute(Object, BiFunction)}.</p>
-     *
-     * <p>This method can be used to {@link #put(HttpField) put} a new field (or blindly replace its value):</p>
-     * <pre>
-     * httpFields.computeField("X-New-Header",
-     *     (name, fields) -&gt; new HttpField(name, "NewValue"));
-     * </pre>
-     *
-     * <p>This method can be used to coalesce many fields into one:</p>
-     * <pre>
-     * // Input:
-     * GET / HTTP/1.1
-     * Host: localhost
-     * Cookie: foo=1
-     * Cookie: bar=2,baz=3
-     * User-Agent: Jetty
-     *
-     * // Computation:
-     * httpFields.computeField("Cookie", (name, fields) -&gt;
-     * {
-     *     // No cookies, nothing to do.
-     *     if (fields == null)
-     *         return null;
-     *
-     *     // Coalesces all cookies.
-     *     String coalesced = fields.stream()
-     *         .flatMap(field -&gt; Stream.of(field.getValues()))
-     *         .collect(Collectors.joining(", "));
-     *
-     *     // Returns a single Cookie header with all cookies.
-     *     return new HttpField(name, coalesced);
-     * }
-     *
-     * // Output:
-     * GET / HTTP/1.1
-     * Host: localhost
-     * Cookie: foo=1, bar=2, baz=3
-     * User-Agent: Jetty
-     * </pre>
-     *
-     * <p>This method can be used to replace a field:</p>
-     * <pre>
-     * httpFields.computeField("X-Length", (name, fields) -&gt;
-     * {
-     *     if (fields == null)
-     *         return null;
-     *
-     *     // Get any value among the X-Length headers.
-     *     String length = fields.stream()
-     *         .map(HttpField::getValue)
-     *         .findAny()
-     *         .orElse("0");
-     *
-     *     // Replace X-Length headers with X-Capacity header.
-     *     return new HttpField("X-Capacity", length);
-     * });
-     * </pre>
-     *
-     * <p>This method can be used to remove a field:</p>
-     * <pre>
-     * httpFields.computeField("Connection", (name, fields) -&gt; null);
-     * </pre>
-     *
-     * @param header the HTTP header
-     * @param computeFn the compute function
-     */
-    public void computeField(HttpHeader header, BiFunction<HttpHeader, List<HttpField>, HttpField> computeFn)
-    {
-        computeField(header, computeFn, (f, h) -> f.getHeader() == h);
-    }
-
-    /**
-     * <p>Computes a single field for the given HTTP header name and for existing fields with the same name.</p>
-     *
-     * @param name the HTTP header name
-     * @param computeFn the compute function
-     * @see #computeField(HttpHeader, BiFunction)
-     */
-    public void computeField(String name, BiFunction<String, List<HttpField>, HttpField> computeFn)
-    {
-        computeField(name, computeFn, HttpField::is);
-    }
-
-    private <T> void computeField(T header, BiFunction<T, List<HttpField>, HttpField> computeFn, BiFunction<HttpField, T, Boolean> matcher)
-    {
-        // Look for first occurrence
-        int first = -1;
-        for (int i = 0; i < _size; i++)
-        {
-            HttpField f = _fields[i];
-            if (matcher.apply(f, header))
-            {
-                first = i;
-                break;
-            }
-        }
-
-        // If the header is not found, add a new one;
-        if (first < 0)
-        {
-            HttpField newField = computeFn.apply(header, null);
-            if (newField != null)
-                add(newField);
-            return;
-        }
-
-        // Are there any more occurrences?
-        List<HttpField> found = null;
-        for (int i = first + 1; i < _size; i++)
-        {
-            HttpField f = _fields[i];
-            if (matcher.apply(f, header))
-            {
-                if (found == null)
-                {
-                    found = new ArrayList<>();
-                    found.add(_fields[first]);
-                }
-                // Remember and remove additional fields
-                found.add(f);
-                remove(i);
-            }
-        }
-
-        // If no additional fields were found, handle singleton case
-        if (found == null)
-            found = Collections.singletonList(_fields[first]);
-        else
-            found = Collections.unmodifiableList(found);
-
-        HttpField newField = computeFn.apply(header, found);
-        if (newField == null)
-            remove(first);
-        else
-            _fields[first] = newField;
-    }
-
-    public int size()
-    {
-        return _size;
-    }
-
-    @Override
-    public Iterator<HttpField> iterator()
-    {
-        return new ListItr();
-    }
->>>>>>> 1b3cb2ea
 
     static Mutable build()
     {
@@ -273,20 +75,7 @@
         return new Immutable(fields);
     }
 
-<<<<<<< HEAD
     Immutable asImmutable();
-=======
-    public HttpField getField(String name)
-    {
-        for (int i = 0; i < _size; i++)
-        {
-            HttpField f = _fields[i];
-            if (f.is(name))
-                return f;
-        }
-        return null;
-    }
->>>>>>> 1b3cb2ea
 
     default String asString()
     {
@@ -309,27 +98,7 @@
         return buffer.toString();
     }
 
-<<<<<<< HEAD
     default boolean contains(HttpField field)
-=======
-    public List<HttpField> getFields(String name)
-    {
-        List<HttpField> fields = null;
-        for (int i = 0; i < _size; i++)
-        {
-            HttpField f = _fields[i];
-            if (f.is(name))
-            {
-                if (fields == null)
-                    fields = new ArrayList<>();
-                fields.add(f);
-            }
-        }
-        return fields == null ? Collections.emptyList() : fields;
-    }
-
-    public boolean contains(HttpField field)
->>>>>>> 1b3cb2ea
     {
         for (HttpField f : this)
         {
@@ -353,12 +122,7 @@
     {
         for (HttpField f : this)
         {
-<<<<<<< HEAD
-            if (f.getName().equalsIgnoreCase(name) && f.contains(value))
-=======
-            HttpField f = _fields[i];
             if (f.is(name) && f.contains(value))
->>>>>>> 1b3cb2ea
                 return true;
         }
         return false;
@@ -378,22 +142,17 @@
     {
         for (HttpField f : this)
         {
-<<<<<<< HEAD
             if (headers.contains(f.getHeader()))
-=======
-            HttpField f = _fields[i];
+                return true;
+        }
+        return false;
+    }
+
+    default boolean contains(String name)
+    {
+        for (HttpField f : this)
+        {
             if (f.is(name))
->>>>>>> 1b3cb2ea
-                return true;
-        }
-        return false;
-    }
-
-    default boolean contains(String name)
-    {
-        for (HttpField f : this)
-        {
-            if (f.getName().equalsIgnoreCase(name))
                 return true;
         }
         return false;
@@ -413,12 +172,7 @@
     {
         for (HttpField f : this)
         {
-<<<<<<< HEAD
-            if (f.getName().equalsIgnoreCase(header))
-=======
-            HttpField f = _fields[i];
             if (f.is(header))
->>>>>>> 1b3cb2ea
                 return f.getValue();
         }
         return null;
@@ -460,12 +214,7 @@
         QuotedCSV values = null;
         for (HttpField f : this)
         {
-<<<<<<< HEAD
-            if (f.getName().equalsIgnoreCase(name))
-=======
-            HttpField f = _fields[i];
             if (f.is(name))
->>>>>>> 1b3cb2ea
             {
                 if (values == null)
                     values = new QuotedCSV(keepQuotes);
@@ -508,23 +257,7 @@
 
     default HttpField getField(HttpHeader header)
     {
-<<<<<<< HEAD
-        for (HttpField f : this)
-=======
-        QuotedCSV existing = null;
-        for (int i = 0; i < _size; i++)
-        {
-            HttpField f = _fields[i];
-            if (f.is(name))
-            {
-                if (existing == null)
-                    existing = new QuotedCSV(false);
-                existing.addValue(f.getValue());
-            }
-        }
-        String value = addCSV(existing, values);
-        if (value != null)
->>>>>>> 1b3cb2ea
+        for (HttpField f : this)
         {
             if (f.getHeader() == header)
                 return f;
@@ -536,7 +269,7 @@
     {
         for (HttpField f : this)
         {
-            if (f.getName().equalsIgnoreCase(name))
+            if (f.is(name))
                 return f;
         }
         return null;
@@ -571,7 +304,19 @@
      */
     default List<HttpField> getFields(HttpHeader header)
     {
-        return stream().filter(f -> f.getHeader().equals(header)).collect(Collectors.toList());
+        return getFields(header, (f, h) -> f.getHeader() == h);
+    }
+
+    default List<HttpField> getFields(String name)
+    {
+        return getFields(name, (f, n) -> f.is(name));
+    }
+
+    private <T> List<HttpField> getFields(T header, BiPredicate<HttpField, T> predicate)
+    {
+        return stream()
+            .filter(f -> predicate.test(f, header))
+            .collect(Collectors.toList());
     }
 
     /**
@@ -584,7 +329,6 @@
      */
     default long getLongField(String name) throws NumberFormatException
     {
-<<<<<<< HEAD
         HttpField field = getField(name);
         return field == null ? -1L : field.getLongValue();
     }
@@ -601,19 +345,6 @@
     {
         HttpField field = getField(header);
         return field == null ? -1L : field.getLongValue();
-=======
-        QuotedCSV values = null;
-        for (HttpField f : this)
-        {
-            if (f.is(name))
-            {
-                if (values == null)
-                    values = new QuotedCSV(keepQuotes);
-                values.addValue(f.getValue());
-            }
-        }
-        return values == null ? Collections.emptyList() : values.getValues();
->>>>>>> 1b3cb2ea
     }
 
     /**
@@ -680,71 +411,7 @@
      * @param name the case-insensitive field name
      * @return Enumeration of the values
      */
-<<<<<<< HEAD
     default Enumeration<String> getValues(String name)
-=======
-    public Enumeration<String> getValues(final String name)
-    {
-        for (int i = 0; i < _size; i++)
-        {
-            final HttpField f = _fields[i];
-
-            if (f.is(name) && f.getValue() != null)
-            {
-                final int first = i;
-                return new Enumeration<String>()
-                {
-                    HttpField field = f;
-                    int i = first + 1;
-
-                    @Override
-                    public boolean hasMoreElements()
-                    {
-                        if (field == null)
-                        {
-                            while (i < _size)
-                            {
-                                field = _fields[i++];
-                                if (field.is(name) && field.getValue() != null)
-                                    return true;
-                            }
-                            field = null;
-                            return false;
-                        }
-                        return true;
-                    }
-
-                    @Override
-                    public String nextElement() throws NoSuchElementException
-                    {
-                        if (hasMoreElements())
-                        {
-                            String value = field.getValue();
-                            field = null;
-                            return value;
-                        }
-                        throw new NoSuchElementException();
-                    }
-                };
-            }
-        }
-
-        List<String> empty = Collections.emptyList();
-        return Collections.enumeration(empty);
-    }
-
-    /**
-     * Get multi field values with separator. The multiple values can be represented as separate
-     * headers of the same name, or by a single header using the separator(s), or a combination of
-     * both. Separators may be quoted.
-     *
-     * @param name the case-insensitive field name
-     * @param separators String of separators.
-     * @return Enumeration of the values, or null if no such header.
-     */
-    @Deprecated
-    public Enumeration<String> getValues(String name, final String separators)
->>>>>>> 1b3cb2ea
     {
         Iterator<HttpField> i = iterator();
         return new Enumeration<>()
@@ -759,7 +426,7 @@
                 while (i.hasNext())
                 {
                     HttpField f = i.next();
-                    if (f.getName().equalsIgnoreCase(name) && f.getValue() != null)
+                    if (f.is(name) && f.getValue() != null)
                     {
                         _field = f;
                         return true;
@@ -810,7 +477,7 @@
         final List<String> list = new ArrayList<>();
         for (HttpField f : this)
         {
-            if (f.getName().equalsIgnoreCase(name))
+            if (f.is(name))
                 list.add(f.getValue());
         }
         return list;
@@ -963,21 +630,15 @@
         {
             if (field != null)
             {
-<<<<<<< HEAD
                 if (_size == _fields.length)
                     _fields = Arrays.copyOf(_fields, _size * 2);
                 _fields[_size++] = field;
-=======
-                removed = f;
-                remove(i);
->>>>>>> 1b3cb2ea
             }
             return this;
         }
 
         public Mutable add(HttpFields fields)
         {
-<<<<<<< HEAD
             if (fields instanceof Immutable)
             {
                 Immutable b = (Immutable)fields;
@@ -996,18 +657,10 @@
                 _size = 0;
                 for (HttpField f : fields)
                     _fields[_size++] = f;
-=======
-            HttpField f = _fields[i];
-            if (f.is(name))
-            {
-                removed = f;
-                remove(i);
->>>>>>> 1b3cb2ea
             }
             return this;
         }
 
-<<<<<<< HEAD
         /**
          * Add comma separated values, but only if not already
          * present.
@@ -1033,41 +686,6 @@
                 add(header, value);
             return this;
         }
-=======
-    private void remove(int i)
-    {
-        _size--;
-        System.arraycopy(_fields, i + 1, _fields, i, _size - i);
-        _fields[_size] = null;
-    }
-
-    /**
-     * Get a header as an long value. Returns the value of an integer field or -1 if not found. The
-     * case of the field name is ignored.
-     *
-     * @param name the case-insensitive field name
-     * @return the value of the field as a long
-     * @throws NumberFormatException If bad long found
-     */
-    public long getLongField(String name) throws NumberFormatException
-    {
-        HttpField field = getField(name);
-        return field == null ? -1L : field.getLongValue();
-    }
-
-    /**
-     * Get a header as a date value. Returns the value of a date field, or -1 if not found. The case
-     * of the field name is ignored.
-     *
-     * @param name the case-insensitive field name
-     * @return the value of the field as a number of milliseconds since unix epoch
-     */
-    public long getDateField(String name)
-    {
-        HttpField field = getField(name);
-        if (field == null)
-            return -1;
->>>>>>> 1b3cb2ea
 
         /**
          * Add comma separated values, but only if not already
@@ -1082,7 +700,7 @@
             QuotedCSV existing = null;
             for (HttpField f : this)
             {
-                if (f.getName().equalsIgnoreCase(name))
+                if (f.is(name))
                 {
                     if (existing == null)
                         existing = new QuotedCSV(false);
@@ -1178,7 +796,7 @@
                 {
                     if (_size == 0)
                         throw new IllegalStateException();
-                    System.arraycopy(_fields, _index, _fields, _index - 1, _size-- - _index--);
+                    Mutable.this.remove(_index - 1);
                 }
             };
         }
@@ -1313,6 +931,152 @@
         }
 
         /**
+         * <p>Computes a single field for the given HttpHeader and for existing fields with the same header.</p>
+         *
+         * <p>The compute function receives the field name and a list of fields with the same name
+         * so that their values can be used to compute the value of the field that is returned
+         * by the compute function.
+         * If the compute function returns {@code null}, the fields with the given name are removed.</p>
+         * <p>This method comes handy when you want to add an HTTP header if it does not exist,
+         * or add a value if the HTTP header already exists, similarly to
+         * {@link Map#compute(Object, BiFunction)}.</p>
+         *
+         * <p>This method can be used to {@link #put(HttpField) put} a new field (or blindly replace its value):</p>
+         * <pre>
+         * httpFields.computeField("X-New-Header",
+         *     (name, fields) -&gt; new HttpField(name, "NewValue"));
+         * </pre>
+         *
+         * <p>This method can be used to coalesce many fields into one:</p>
+         * <pre>
+         * // Input:
+         * GET / HTTP/1.1
+         * Host: localhost
+         * Cookie: foo=1
+         * Cookie: bar=2,baz=3
+         * User-Agent: Jetty
+         *
+         * // Computation:
+         * httpFields.computeField("Cookie", (name, fields) -&gt;
+         * {
+         *     // No cookies, nothing to do.
+         *     if (fields == null)
+         *         return null;
+         *
+         *     // Coalesces all cookies.
+         *     String coalesced = fields.stream()
+         *         .flatMap(field -&gt; Stream.of(field.getValues()))
+         *         .collect(Collectors.joining(", "));
+         *
+         *     // Returns a single Cookie header with all cookies.
+         *     return new HttpField(name, coalesced);
+         * }
+         *
+         * // Output:
+         * GET / HTTP/1.1
+         * Host: localhost
+         * Cookie: foo=1, bar=2, baz=3
+         * User-Agent: Jetty
+         * </pre>
+         *
+         * <p>This method can be used to replace a field:</p>
+         * <pre>
+         * httpFields.computeField("X-Length", (name, fields) -&gt;
+         * {
+         *     if (fields == null)
+         *         return null;
+         *
+         *     // Get any value among the X-Length headers.
+         *     String length = fields.stream()
+         *         .map(HttpField::getValue)
+         *         .findAny()
+         *         .orElse("0");
+         *
+         *     // Replace X-Length headers with X-Capacity header.
+         *     return new HttpField("X-Capacity", length);
+         * });
+         * </pre>
+         *
+         * <p>This method can be used to remove a field:</p>
+         * <pre>
+         * httpFields.computeField("Connection", (name, fields) -&gt; null);
+         * </pre>
+         *
+         * @param header the HTTP header
+         * @param computeFn the compute function
+         */
+        public void computeField(HttpHeader header, BiFunction<HttpHeader, List<HttpField>, HttpField> computeFn)
+        {
+            computeField(header, computeFn, (f, h) -> f.getHeader() == h);
+        }
+
+        /**
+         * <p>Computes a single field for the given HTTP header name and for existing fields with the same name.</p>
+         *
+         * @param name the HTTP header name
+         * @param computeFn the compute function
+         * @see #computeField(HttpHeader, BiFunction)
+         */
+        public void computeField(String name, BiFunction<String, List<HttpField>, HttpField> computeFn)
+        {
+            computeField(name, computeFn, HttpField::is);
+        }
+
+        private <T> void computeField(T header, BiFunction<T, List<HttpField>, HttpField> computeFn, BiPredicate<HttpField, T> matcher)
+        {
+            // Look for first occurrence
+            int first = -1;
+            for (int i = 0; i < _size; i++)
+            {
+                HttpField f = _fields[i];
+                if (matcher.test(f, header))
+                {
+                    first = i;
+                    break;
+                }
+            }
+
+            // If the header is not found, add a new one;
+            if (first < 0)
+            {
+                HttpField newField = computeFn.apply(header, null);
+                if (newField != null)
+                    add(newField);
+                return;
+            }
+
+            // Are there any more occurrences?
+            List<HttpField> found = null;
+            for (int i = first + 1; i < _size; i++)
+            {
+                HttpField f = _fields[i];
+                if (matcher.test(f, header))
+                {
+                    if (found == null)
+                    {
+                        found = new ArrayList<>();
+                        found.add(_fields[first]);
+                    }
+                    // Remember and remove additional fields
+                    found.add(f);
+                    remove(i);
+                }
+            }
+
+            // If no additional fields were found, handle singleton case
+            if (found == null)
+                found = Collections.singletonList(_fields[first]);
+            else
+                found = Collections.unmodifiableList(found);
+
+            HttpField newField = computeFn.apply(header, found);
+            if (newField == null)
+                remove(first);
+            else
+                _fields[first] = newField;
+        }
+
+        /**
          * Remove a field.
          *
          * @param name the field to remove
@@ -1324,7 +1088,7 @@
             {
                 HttpField f = _fields[i];
                 if (f.getHeader() == name)
-                    System.arraycopy(_fields, i + 1, _fields, i, _size-- - i-- - 1);
+                    remove(i);
             }
             return this;
         }
@@ -1335,7 +1099,7 @@
             {
                 HttpField f = _fields[i];
                 if (fields.contains(f.getHeader()))
-                    System.arraycopy(_fields, i + 1, _fields, i, _size-- - i-- - 1);
+                    remove(i);
             }
             return this;
         }
@@ -1351,10 +1115,17 @@
             for (int i = 0; i < _size; i++)
             {
                 HttpField f = _fields[i];
-                if (f.getName().equalsIgnoreCase(name))
-                    System.arraycopy(_fields, i + 1, _fields, i, _size-- - i-- - 1);
+                if (f.is(name))
+                    remove(i);
             }
             return this;
+        }
+
+        private void remove(int i)
+        {
+            _size--;
+            System.arraycopy(_fields, i + 1, _fields, i, _size - i);
+            _fields[_size] = null;
         }
 
         public int size()
@@ -1474,9 +1245,7 @@
             {
                 if (_current < 0)
                     throw new IllegalStateException();
-                _size--;
-                System.arraycopy(_fields, _current + 1, _fields, _current, _size - _current);
-                _fields[_size] = null;
+                Mutable.this.remove(_current);
                 _cursor = _current;
                 _current = -1;
             }
@@ -1538,7 +1307,7 @@
         {
             // default impl overridden for efficiency
             for (HttpField f : _fields)
-                if (f.getName().equalsIgnoreCase(header))
+                if (f.is(header))
                     return f.getValue();
             return null;
         }
@@ -1556,20 +1325,11 @@
         @Override
         public HttpField getField(HttpHeader header)
         {
-<<<<<<< HEAD
             // default impl overridden for efficiency
             for (HttpField f : _fields)
                 if (f.getHeader() == header)
                     return f;
             return null;
-=======
-            if (_current < 0)
-                throw new IllegalStateException();
-            HttpFields.this.remove(_current);
-            _fields[_size] = null;
-            _cursor = _current;
-            _current = -1;
->>>>>>> 1b3cb2ea
         }
 
         @Override
@@ -1577,7 +1337,7 @@
         {
             // default impl overridden for efficiency
             for (HttpField f : _fields)
-                if (f.getName().equalsIgnoreCase(name))
+                if (f.is(name))
                     return f;
             return null;
         }
