--- conflicted
+++ resolved
@@ -848,17 +848,11 @@
                         continue;
                     }
                     case DONE:
-<<<<<<< HEAD
                     {   
-                        // If shutdown after commit, we can still close here.
-                        if (getConnector().isShutdown())
-=======
-                    {
                         // If this is the end of the response and the connector was shutdown after response was committed,
                         // we can't add the Connection:close header, but we are still allowed to close the connection
                         // by shutting down the output.
                         if (getConnector().isShutdown() && _generator.isEnd() && _generator.isPersistent())
->>>>>>> 3edc6c91
                             _shutdownOut = true;
 
                         return Action.SUCCEEDED;
