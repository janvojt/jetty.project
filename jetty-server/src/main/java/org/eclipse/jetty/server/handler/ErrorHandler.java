//
//  ========================================================================
//  Copyright (c) 1995-2016 Mort Bay Consulting Pty. Ltd.
//  ------------------------------------------------------------------------
//  All rights reserved. This program and the accompanying materials
//  are made available under the terms of the Eclipse Public License v1.0
//  and Apache License v2.0 which accompanies this distribution.
//
//      The Eclipse Public License is available at
//      http://www.eclipse.org/legal/epl-v10.html
//
//      The Apache License v2.0 is available at
//      http://www.opensource.org/licenses/apache2.0.php
//
//  You may elect to redistribute this code under either of these licenses.
//  ========================================================================
//

package org.eclipse.jetty.server.handler;

import java.io.IOException;
import java.io.PrintWriter;
import java.io.StringWriter;
import java.io.Writer;
import java.nio.ByteBuffer;

import javax.servlet.ServletContext;
import javax.servlet.RequestDispatcher;
import javax.servlet.ServletException;
import javax.servlet.http.HttpServletRequest;
import javax.servlet.http.HttpServletResponse;

import org.eclipse.jetty.http.HttpField;
import org.eclipse.jetty.http.HttpFields;
import org.eclipse.jetty.http.HttpHeader;
import org.eclipse.jetty.http.HttpMethod;
import org.eclipse.jetty.http.HttpStatus;
import org.eclipse.jetty.http.MimeTypes;
import org.eclipse.jetty.server.Dispatcher;
import org.eclipse.jetty.server.Request;
import org.eclipse.jetty.server.Response;
import org.eclipse.jetty.server.Server;
import org.eclipse.jetty.util.BufferUtil;
import org.eclipse.jetty.util.ByteArrayISO8859Writer;
import org.eclipse.jetty.util.StringUtil;
import org.eclipse.jetty.util.log.Log;
import org.eclipse.jetty.util.log.Logger;

/* ------------------------------------------------------------ */
/** Handler for Error pages
 * An ErrorHandler is registered with {@link ContextHandler#setErrorHandler(ErrorHandler)} or
 * {@link Server#setErrorHandler(ErrorHandler).
 * It is called by the HttpResponse.sendError method to write a error page via {@link #handle(String, Request, HttpServletRequest, HttpServletResponse)}
 * or via {@link #badMessageError(int, String, HttpFields)} for bad requests for which a dispatch cannot be done.
 *
 */
public class ErrorHandler extends AbstractHandler
{    
    private static final Logger LOG = Log.getLogger(ErrorHandler.class);
    public final static String ERROR_PAGE="org.eclipse.jetty.server.error_page";
    
    boolean _showStacks=true;
    boolean _showMessageInTitle=true;
    String _cacheControl="must-revalidate,no-cache,no-store";

    /* ------------------------------------------------------------ */
    public ErrorHandler()
    {
    }

    /* ------------------------------------------------------------ */
    /*
     * @see org.eclipse.jetty.server.server.Handler#handle(javax.servlet.http.HttpServletRequest, javax.servlet.http.HttpServletResponse, int)
     */
    @Override
    public void handle(String target, Request baseRequest, HttpServletRequest request, HttpServletResponse response) throws IOException
    {
        String method = request.getMethod();
        if (!HttpMethod.GET.is(method) && !HttpMethod.POST.is(method) && !HttpMethod.HEAD.is(method))
        {
            baseRequest.setHandled(true);
            return;
        }
        
        if (this instanceof ErrorPageMapper)
        {
            String error_page=((ErrorPageMapper)this).getErrorPage(request);
            if (error_page!=null)
            {
                String old_error_page=(String)request.getAttribute(ERROR_PAGE);
                ServletContext servlet_context = request.getServletContext();
                if (servlet_context==null)
                    servlet_context=ContextHandler.getCurrentContext();
                if (servlet_context==null)
                {
                    LOG.warn("No ServletContext for error page {}",error_page);       
                }
                else if (old_error_page!=null && old_error_page.equals(error_page))
                {
                    LOG.warn("Error page loop {}",error_page); 
                }
                else
                {
                    request.setAttribute(ERROR_PAGE, error_page);

                    Dispatcher dispatcher = (Dispatcher) servlet_context.getRequestDispatcher(error_page);
                    try
                    {
                        if (LOG.isDebugEnabled())
                            LOG.debug("error page dispatch {}->{}",error_page,dispatcher);
                        if(dispatcher!=null)
                        {
                            dispatcher.error(request, response);
                            return;
                        }
                        LOG.warn("No error page found "+error_page);
                    }
                    catch (ServletException e)
                    {
                        LOG.warn(Log.EXCEPTION, e);
                        return;
                    }
                }
            } 
            else 
            {
                if (LOG.isDebugEnabled())
                {
                    LOG.debug("No Error Page mapping for request({} {}) (using default)",request.getMethod(),request.getRequestURI());
                }
            }
        }
        
        
        baseRequest.setHandled(true);
<<<<<<< HEAD
        response.setContentType(MimeTypes.Type.TEXT_HTML_8859_1.asString());    
        if (_cacheControl!=null)
            response.setHeader(HttpHeader.CACHE_CONTROL.asString(), _cacheControl);
        ByteArrayISO8859Writer writer= new ByteArrayISO8859Writer(4096);
        String reason=(response instanceof Response)?((Response)response).getReason():null;
        if (LOG.isDebugEnabled())
            LOG.debug("default error page {} {}",request,response);
        handleErrorPage(request, writer, response.getStatus(), reason);
        writer.flush();
        response.setContentLength(writer.size());
        writer.writeTo(response.getOutputStream());
        writer.destroy();
=======

        // Issue #124 - Don't produce text/html if the request doesn't accept it
        HttpField accept = baseRequest.getHttpFields().getField(HttpHeader.ACCEPT);
        if (accept == null || accept.contains("text/html") || accept.contains("*/*"))
        {
            response.setContentType(MimeTypes.Type.TEXT_HTML_8859_1.asString());
            if (_cacheControl != null)
                response.setHeader(HttpHeader.CACHE_CONTROL.asString(), _cacheControl);
            ByteArrayISO8859Writer writer = new ByteArrayISO8859Writer(4096);
            String reason = (response instanceof Response) ? ((Response) response).getReason() : null;
            handleErrorPage(request, writer, response.getStatus(), reason);
            writer.flush();
            response.setContentLength(writer.size());
            writer.writeTo(response.getOutputStream());
            writer.destroy();
        }
>>>>>>> d1fc5eb6
    }

    /* ------------------------------------------------------------ */
    protected void handleErrorPage(HttpServletRequest request, Writer writer, int code, String message)
        throws IOException
    {
        writeErrorPage(request, writer, code, message, _showStacks);
    }

    /* ------------------------------------------------------------ */
    protected void writeErrorPage(HttpServletRequest request, Writer writer, int code, String message, boolean showStacks)
        throws IOException
    {
        if (message == null)
            message=HttpStatus.getMessage(code);

        writer.write("<html>\n<head>\n");
        writeErrorPageHead(request,writer,code,message);
        writer.write("</head>\n<body>");
        writeErrorPageBody(request,writer,code,message,showStacks);
        writer.write("\n</body>\n</html>\n");
    }

    /* ------------------------------------------------------------ */
    protected void writeErrorPageHead(HttpServletRequest request, Writer writer, int code, String message)
        throws IOException
        {
        writer.write("<meta http-equiv=\"Content-Type\" content=\"text/html;charset=utf-8\"/>\n");
        writer.write("<title>Error ");
        writer.write(Integer.toString(code));

        if (_showMessageInTitle)
        {
            writer.write(' ');
            write(writer,message);
        }
        writer.write("</title>\n");
    }

    /* ------------------------------------------------------------ */
    protected void writeErrorPageBody(HttpServletRequest request, Writer writer, int code, String message, boolean showStacks)
        throws IOException
    {
        String uri= request.getRequestURI();

        writeErrorPageMessage(request,writer,code,message,uri);
        if (showStacks)
            writeErrorPageStacks(request,writer);

        Request.getBaseRequest(request).getHttpChannel().getHttpConfiguration()
            .writePoweredBy(writer,"<hr>","<hr/>\n");
    }

    /* ------------------------------------------------------------ */
    protected void writeErrorPageMessage(HttpServletRequest request, Writer writer, int code, String message,String uri)
    throws IOException
    {
        writer.write("<h2>HTTP ERROR ");
        writer.write(Integer.toString(code));
        writer.write("</h2>\n<p>Problem accessing ");
        write(writer,uri);
        writer.write(". Reason:\n<pre>    ");
        write(writer,message);
        writer.write("</pre></p>");
    }

    /* ------------------------------------------------------------ */
    protected void writeErrorPageStacks(HttpServletRequest request, Writer writer)
        throws IOException
    {
        Throwable th = (Throwable)request.getAttribute(RequestDispatcher.ERROR_EXCEPTION);
        while(th!=null)
        {
            writer.write("<h3>Caused by:</h3><pre>");
            StringWriter sw = new StringWriter();
            PrintWriter pw = new PrintWriter(sw);
            th.printStackTrace(pw);
            pw.flush();
            write(writer,sw.getBuffer().toString());
            writer.write("</pre>\n");

            th =th.getCause();
        }
    }

    /* ------------------------------------------------------------ */
    /** Bad Message Error body
     * <p>Generate a error response body to be sent for a bad message.
     * In this case there is something wrong with the request, so either
     * a request cannot be built, or it is not safe to build a request.
     * This method allows for a simple error page body to be returned 
     * and some response headers to be set.
     * @param status The error code that will be sent
     * @param reason The reason for the error code (may be null)
     * @param fields The header fields that will be sent with the response.
     * @return The content as a ByteBuffer, or null for no body.
     */
    public ByteBuffer badMessageError(int status, String reason, HttpFields fields)
    {
        if (reason==null)
            reason=HttpStatus.getMessage(status);
        fields.put(HttpHeader.CONTENT_TYPE,MimeTypes.Type.TEXT_HTML_8859_1.asString());
        return BufferUtil.toBuffer("<h1>Bad Message " + status + "</h1><pre>reason: " + reason + "</pre>");
    }    
    
    /* ------------------------------------------------------------ */
    /** Get the cacheControl.
     * @return the cacheControl header to set on error responses.
     */
    public String getCacheControl()
    {
        return _cacheControl;
    }

    /* ------------------------------------------------------------ */
    /** Set the cacheControl.
     * @param cacheControl the cacheControl header to set on error responses.
     */
    public void setCacheControl(String cacheControl)
    {
        _cacheControl = cacheControl;
    }

    /* ------------------------------------------------------------ */
    /**
     * @return True if stack traces are shown in the error pages
     */
    public boolean isShowStacks()
    {
        return _showStacks;
    }

    /* ------------------------------------------------------------ */
    /**
     * @param showStacks True if stack traces are shown in the error pages
     */
    public void setShowStacks(boolean showStacks)
    {
        _showStacks = showStacks;
    }

    /* ------------------------------------------------------------ */
    /**
     * @param showMessageInTitle if true, the error message appears in page title
     */
    public void setShowMessageInTitle(boolean showMessageInTitle)
    {
        _showMessageInTitle = showMessageInTitle;
    }


    /* ------------------------------------------------------------ */
    public boolean getShowMessageInTitle()
    {
        return _showMessageInTitle;
    }

    /* ------------------------------------------------------------ */
    protected void write(Writer writer,String string)
        throws IOException
    {
        if (string==null)
            return;

        writer.write(StringUtil.sanitizeXmlString(string));
    }

    /* ------------------------------------------------------------ */
    public interface ErrorPageMapper
    {
        String getErrorPage(HttpServletRequest request);
    }

    /* ------------------------------------------------------------ */
    public static ErrorHandler getErrorHandler(Server server, ContextHandler context)
    {
        ErrorHandler error_handler=null;
        if (context!=null)
            error_handler=context.getErrorHandler();
        if (error_handler==null && server!=null)
            error_handler = server.getBean(ErrorHandler.class);
        return error_handler;
    }
}<|MERGE_RESOLUTION|>--- conflicted
+++ resolved
@@ -133,20 +133,6 @@
         
         
         baseRequest.setHandled(true);
-<<<<<<< HEAD
-        response.setContentType(MimeTypes.Type.TEXT_HTML_8859_1.asString());    
-        if (_cacheControl!=null)
-            response.setHeader(HttpHeader.CACHE_CONTROL.asString(), _cacheControl);
-        ByteArrayISO8859Writer writer= new ByteArrayISO8859Writer(4096);
-        String reason=(response instanceof Response)?((Response)response).getReason():null;
-        if (LOG.isDebugEnabled())
-            LOG.debug("default error page {} {}",request,response);
-        handleErrorPage(request, writer, response.getStatus(), reason);
-        writer.flush();
-        response.setContentLength(writer.size());
-        writer.writeTo(response.getOutputStream());
-        writer.destroy();
-=======
 
         // Issue #124 - Don't produce text/html if the request doesn't accept it
         HttpField accept = baseRequest.getHttpFields().getField(HttpHeader.ACCEPT);
@@ -157,13 +143,14 @@
                 response.setHeader(HttpHeader.CACHE_CONTROL.asString(), _cacheControl);
             ByteArrayISO8859Writer writer = new ByteArrayISO8859Writer(4096);
             String reason = (response instanceof Response) ? ((Response) response).getReason() : null;
+            if (LOG.isDebugEnabled())
+                LOG.debug("default error page {} {}",request,response);
             handleErrorPage(request, writer, response.getStatus(), reason);
             writer.flush();
             response.setContentLength(writer.size());
             writer.writeTo(response.getOutputStream());
             writer.destroy();
         }
->>>>>>> d1fc5eb6
     }
 
     /* ------------------------------------------------------------ */
