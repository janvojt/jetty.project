//
//  ========================================================================
//  Copyright (c) 1995-2019 Mort Bay Consulting Pty. Ltd.
//  ------------------------------------------------------------------------
//  All rights reserved. This program and the accompanying materials
//  are made available under the terms of the Eclipse Public License v1.0
//  and Apache License v2.0 which accompanies this distribution.
//
//      The Eclipse Public License is available at
//      http://www.eclipse.org/legal/epl-v10.html
//
//      The Apache License v2.0 is available at
//      http://www.opensource.org/licenses/apache2.0.php
//
//  You may elect to redistribute this code under either of these licenses.
//  ========================================================================
//

package org.eclipse.jetty.server;

import java.io.BufferedReader;
import java.io.IOException;
import java.io.InputStream;
import java.io.InputStreamReader;
import java.io.OutputStream;
import java.net.Socket;
import java.nio.ByteBuffer;
import java.nio.channels.Channel;
import java.nio.charset.StandardCharsets;
import java.util.Arrays;
import java.util.concurrent.Exchanger;
import java.util.concurrent.TimeUnit;
import javax.servlet.ServletException;
import javax.servlet.http.HttpServletRequest;
import javax.servlet.http.HttpServletResponse;

import org.eclipse.jetty.io.EndPoint;
import org.eclipse.jetty.io.ssl.SslConnection;
import org.eclipse.jetty.server.handler.AbstractHandler;
import org.eclipse.jetty.util.IO;
import org.eclipse.jetty.util.log.Log;
import org.eclipse.jetty.util.log.Logger;
import org.junit.jupiter.api.BeforeEach;
import org.junit.jupiter.api.Disabled;
import org.junit.jupiter.api.Tag;
import org.junit.jupiter.api.Test;

import static java.time.Duration.ofSeconds;
import static org.hamcrest.MatcherAssert.assertThat;
import static org.hamcrest.Matchers.containsString;
import static org.hamcrest.Matchers.greaterThan;
import static org.hamcrest.Matchers.greaterThanOrEqualTo;
import static org.hamcrest.Matchers.is;
import static org.hamcrest.Matchers.lessThan;
import static org.hamcrest.Matchers.notNullValue;
import static org.hamcrest.Matchers.startsWith;
import static org.junit.jupiter.api.Assertions.assertEquals;
import static org.junit.jupiter.api.Assertions.assertFalse;
import static org.junit.jupiter.api.Assertions.assertTimeoutPreemptively;
import static org.junit.jupiter.api.Assertions.assertTrue;

public abstract class ConnectorTimeoutTest extends HttpServerTestFixture
{
    protected static final Logger LOG = Log.getLogger(ConnectorTimeoutTest.class);

    protected static final int MAX_IDLE_TIME = 2000;
    private int sleepTime = MAX_IDLE_TIME + MAX_IDLE_TIME / 5;
    private int minimumTestRuntime = MAX_IDLE_TIME - MAX_IDLE_TIME / 5;
    private int maximumTestRuntime = MAX_IDLE_TIME * 10;

    static
    {
        System.setProperty("org.eclipse.jetty.io.nio.IDLE_TICK", "500");
    }

    @BeforeEach
    @Override
    public void before()
    {
        super.before();
        if (_httpConfiguration != null)
        {
            _httpConfiguration.setMinRequestDataRate(-1);
            _httpConfiguration.setIdleTimeout(-1);
        }
    }

    @Test
    public void testMaxIdleWithRequest10() throws Exception
    {
        configureServer(new HelloWorldHandler());

        Socket client = newSocket(_serverURI.getHost(), _serverURI.getPort());
        client.setSoTimeout(10000);

        assertFalse(client.isClosed());

        OutputStream os = client.getOutputStream();
        InputStream is = client.getInputStream();

        long start = TimeUnit.NANOSECONDS.toMillis(System.nanoTime());

        assertTimeoutPreemptively(ofSeconds(10), () ->
        {
            os.write((
                "GET / HTTP/1.0\r\n" +
                    "host: " + _serverURI.getHost() + ":" + _serverURI.getPort() + "\r\n" +
                    "connection: keep-alive\r\n" +
                    "\r\n").getBytes("utf-8"));
            os.flush();

            IO.toString(is);

            Thread.sleep(sleepTime);
            assertEquals(-1, is.read());
        });

        assertTrue(TimeUnit.NANOSECONDS.toMillis(System.nanoTime()) - start > minimumTestRuntime);
        assertTrue(TimeUnit.NANOSECONDS.toMillis(System.nanoTime()) - start < maximumTestRuntime);
    }

    @Test
    public void testMaxIdleWithRequest11() throws Exception
    {
        configureServer(new EchoHandler());
        Socket client = newSocket(_serverURI.getHost(), _serverURI.getPort());
        client.setSoTimeout(10000);

        assertFalse(client.isClosed());

        OutputStream os = client.getOutputStream();
        InputStream is = client.getInputStream();

        long start = TimeUnit.NANOSECONDS.toMillis(System.nanoTime());

        assertTimeoutPreemptively(ofSeconds(10), () ->
        {
            String content = "Wibble";
            byte[] contentB = content.getBytes("utf-8");
            os.write((
                "POST /echo HTTP/1.1\r\n" +
                    "host: " + _serverURI.getHost() + ":" + _serverURI.getPort() + "\r\n" +
                    "content-type: text/plain; charset=utf-8\r\n" +
                    "content-length: " + contentB.length + "\r\n" +
                    "\r\n").getBytes("utf-8"));
            os.write(contentB);
            os.flush();

            IO.toString(is);

            Thread.sleep(sleepTime);
            assertEquals(-1, is.read());
        });

        assertTrue(TimeUnit.NANOSECONDS.toMillis(System.nanoTime()) - start > minimumTestRuntime);
        assertTrue(TimeUnit.NANOSECONDS.toMillis(System.nanoTime()) - start < maximumTestRuntime);
    }

    @Test
    public void testMaxIdleWithRequest10NoClientClose() throws Exception
    {
        final Exchanger<EndPoint> exchanger = new Exchanger<>();
        configureServer(new HelloWorldHandler()
        {
            @Override
            public void handle(String target, Request baseRequest, HttpServletRequest request, HttpServletResponse response) throws IOException,
                ServletException
            {
                try
                {
                    exchanger.exchange(baseRequest.getHttpChannel().getEndPoint());
                }
                catch (Exception e)
                {
                    e.printStackTrace();
                }
                super.handle(target, baseRequest, request, response);
            }
        });
        Socket client = newSocket(_serverURI.getHost(), _serverURI.getPort());
        client.setSoTimeout(10000);

        assertFalse(client.isClosed());

        OutputStream os = client.getOutputStream();
        InputStream is = client.getInputStream();

        os.write((
            "GET / HTTP/1.0\r\n" +
                "host: " + _serverURI.getHost() + ":" + _serverURI.getPort() + "\r\n" +
                "connection: close\r\n" +
                "\r\n").getBytes("utf-8"));
        os.flush();

        // Get the server side endpoint
        EndPoint endPoint = exchanger.exchange(null, 10, TimeUnit.SECONDS);
        if (endPoint instanceof SslConnection.DecryptedEndPoint)
            endPoint = ((SslConnection.DecryptedEndPoint)endPoint).getSslConnection().getEndPoint();

        // read the response
        String result = IO.toString(is);
        assertThat("OK", result, containsString("200 OK"));

        // check client reads EOF
        assertEquals(-1, is.read());
        assertTrue(endPoint.isOutputShutdown());

        // wait for idle timeout
        TimeUnit.MILLISECONDS.sleep(2 * MAX_IDLE_TIME);

        // check the server side is closed
        assertFalse(endPoint.isOpen());
        Object transport = endPoint.getTransport();
        if (transport instanceof Channel)
            assertFalse(((Channel)transport).isOpen());
    }

    @Test
    public void testMaxIdleWithRequest11NoClientClose() throws Exception
    {
        final Exchanger<EndPoint> exchanger = new Exchanger<>();
        configureServer(new EchoHandler()
        {
            @Override
            public void handle(String target, Request baseRequest, HttpServletRequest request, HttpServletResponse response) throws IOException,
                ServletException
            {
                try
                {
                    exchanger.exchange(baseRequest.getHttpChannel().getEndPoint());
                }
                catch (Exception e)
                {
                    e.printStackTrace();
                }
                super.handle(target, baseRequest, request, response);
            }
        });
        Socket client = newSocket(_serverURI.getHost(), _serverURI.getPort());
        client.setSoTimeout(10000);

        assertFalse(client.isClosed());

        OutputStream os = client.getOutputStream();
        InputStream is = client.getInputStream();

        String content = "Wibble";
        byte[] contentB = content.getBytes("utf-8");
        os.write((
            "POST /echo HTTP/1.1\r\n" +
                "host: " + _serverURI.getHost() + ":" + _serverURI.getPort() + "\r\n" +
                "content-type: text/plain; charset=utf-8\r\n" +
                "content-length: " + contentB.length + "\r\n" +
                "connection: close\r\n" +
                "\r\n").getBytes("utf-8"));
        os.write(contentB);
        os.flush();

        // Get the server side endpoint
        EndPoint endPoint = exchanger.exchange(null, 10, TimeUnit.SECONDS);
        if (endPoint instanceof SslConnection.DecryptedEndPoint)
            endPoint = ((SslConnection.DecryptedEndPoint)endPoint).getSslConnection().getEndPoint();

        // read the response
        IO.toString(is);

        // check client reads EOF
        assertEquals(-1, is.read());
        assertTrue(endPoint.isOutputShutdown());

        // The server has shutdown the output, the client does not close,
        // the server should idle timeout and close the connection.
        TimeUnit.MILLISECONDS.sleep(2 * MAX_IDLE_TIME);

        assertFalse(endPoint.isOpen());
        Object transport = endPoint.getTransport();
        if (transport instanceof Channel)
            assertFalse(((Channel)transport).isOpen());
    }

    @Test
    @Tag("Unstable")
    @Disabled // TODO make more stable
    public void testNoBlockingTimeoutRead() throws Exception
    {
        configureServer(new EchoHandler());
        Socket client = newSocket(_serverURI.getHost(), _serverURI.getPort());
        client.setSoTimeout(10000);
        InputStream is = client.getInputStream();
        assertFalse(client.isClosed());

        long start = TimeUnit.NANOSECONDS.toMillis(System.nanoTime());

        OutputStream os = client.getOutputStream();
        os.write(("GET / HTTP/1.1\r\n" +
            "host: " + _serverURI.getHost() + ":" + _serverURI.getPort() + "\r\n" +
            "Transfer-Encoding: chunked\r\n" +
            "Content-Type: text/plain\r\n" +
            "Connection: close\r\n" +
            "\r\n" +
            "5\r\n" +
            "LMNOP\r\n")
            .getBytes("utf-8"));
        os.flush();

        try
        {
            Thread.sleep(250);
            os.write("1".getBytes("utf-8"));
            os.flush();
            Thread.sleep(250);
            os.write("0".getBytes("utf-8"));
            os.flush();
            Thread.sleep(250);
            os.write("\r".getBytes("utf-8"));
            os.flush();
            Thread.sleep(250);
            os.write("\n".getBytes("utf-8"));
            os.flush();
            Thread.sleep(250);
            os.write("0123456789ABCDEF\r\n".getBytes("utf-8"));
            os.write("0\r\n".getBytes("utf-8"));
            os.write("\r\n".getBytes("utf-8"));
            os.flush();
        }
        catch (Exception e)
        {
            e.printStackTrace();
        }
        long duration = TimeUnit.NANOSECONDS.toMillis(System.nanoTime()) - start;
        assertThat(duration, greaterThan(500L));

        assertTimeoutPreemptively(ofSeconds(10), () ->
        {
            // read the response
            String response = IO.toString(is);
            assertThat(response, startsWith("HTTP/1.1 200 OK"));
            assertThat(response, containsString("LMNOP0123456789ABCDEF"));
        });
    }

    @Test
    @Tag("Unstable")
    @Disabled // TODO make more stable
<<<<<<< HEAD
=======
    public void testBlockingTimeoutRead() throws Exception
    {
        _httpConfiguration.setBlockingTimeout(750L);

        configureServer(new EchoHandler());
        Socket client = newSocket(_serverURI.getHost(), _serverURI.getPort());
        client.setSoTimeout(10000);
        InputStream is = client.getInputStream();
        assertFalse(client.isClosed());

        OutputStream os = client.getOutputStream();

        long start = TimeUnit.NANOSECONDS.toMillis(System.nanoTime());
        os.write(("GET / HTTP/1.1\r\n" +
            "host: " + _serverURI.getHost() + ":" + _serverURI.getPort() + "\r\n" +
            "Transfer-Encoding: chunked\r\n" +
            "Content-Type: text/plain\r\n" +
            "Connection: close\r\n" +
            "\r\n" +
            "5\r\n" +
            "LMNOP\r\n")
            .getBytes("utf-8"));
        os.flush();

        try (StacklessLogging stackless = new StacklessLogging(HttpChannel.class))
        {
            Thread.sleep(300);
            os.write("1".getBytes("utf-8"));
            os.flush();
            Thread.sleep(300);
            os.write("0".getBytes("utf-8"));
            os.flush();
            Thread.sleep(300);
            os.write("\r".getBytes("utf-8"));
            os.flush();
            Thread.sleep(300);
            os.write("\n".getBytes("utf-8"));
            os.flush();
            Thread.sleep(300);
            os.write("0123456789ABCDEF\r\n".getBytes("utf-8"));
            os.write("0\r\n".getBytes("utf-8"));
            os.write("\r\n".getBytes("utf-8"));
            os.flush();
        }

        long duration = TimeUnit.NANOSECONDS.toMillis(System.nanoTime()) - start;
        assertThat(duration, greaterThan(500L));

        // read the response
        String response = IO.toString(is);
        assertThat(response, startsWith("HTTP/1.1 500 "));
        assertThat(response, containsString("InterruptedIOException"));

    }

    @Test
    @Tag("Unstable")
    @Disabled // TODO make more stable
>>>>>>> fe3d3f71
    public void testNoBlockingTimeoutWrite() throws Exception
    {
        configureServer(new HugeResponseHandler());
        Socket client = newSocket(_serverURI.getHost(), _serverURI.getPort());
        client.setSoTimeout(10000);

        assertFalse(client.isClosed());

        OutputStream os = client.getOutputStream();
        BufferedReader is = new BufferedReader(new InputStreamReader(client.getInputStream(), StandardCharsets.ISO_8859_1), 2048);

        os.write((
            "GET / HTTP/1.0\r\n" +
                "host: " + _serverURI.getHost() + ":" + _serverURI.getPort() + "\r\n" +
                "connection: keep-alive\r\n" +
                "Connection: close\r\n" +
                "\r\n").getBytes("utf-8"));
        os.flush();

        // read the header
        String line = is.readLine();
        assertThat(line, startsWith("HTTP/1.1 200 OK"));
        while (line.length() != 0)
        {
            line = is.readLine();
        }

        for (int i = 0; i < (128 * 1024); i++)
        {
            if (i % 1028 == 0)
            {
                Thread.sleep(20);
                // System.err.println("read "+TimeUnit.NANOSECONDS.toMillis(System.nanoTime()));
            }
            line = is.readLine();
            assertThat(line, notNullValue());
            assertEquals(1022, line.length());
        }
    }

    @Test
<<<<<<< HEAD
=======
    @Tag("Unstable")
    @Disabled // TODO make more stable
    public void testBlockingTimeoutWrite() throws Exception
    {
        _httpConfiguration.setBlockingTimeout(750L);
        configureServer(new HugeResponseHandler());
        Socket client = newSocket(_serverURI.getHost(), _serverURI.getPort());
        client.setSoTimeout(10000);

        assertFalse(client.isClosed());

        OutputStream os = client.getOutputStream();
        BufferedReader is = new BufferedReader(new InputStreamReader(client.getInputStream(), StandardCharsets.ISO_8859_1), 2048);

        os.write((
            "GET / HTTP/1.0\r\n" +
                "host: " + _serverURI.getHost() + ":" + _serverURI.getPort() + "\r\n" +
                "connection: keep-alive\r\n" +
                "Connection: close\r\n" +
                "\r\n").getBytes("utf-8"));
        os.flush();

        // read the header
        String line = is.readLine();
        assertThat(line, startsWith("HTTP/1.1 200 OK"));
        while (line.length() != 0)
        {
            line = is.readLine();
        }

        long start = TimeUnit.NANOSECONDS.toMillis(System.nanoTime());
        try (StacklessLogging stackless = new StacklessLogging(HttpChannel.class, AbstractConnection.class))
        {
            for (int i = 0; i < (128 * 1024); i++)
            {
                if (i % 1028 == 0)
                {
                    Thread.sleep(20);
                    // System.err.println("read "+TimeUnit.NANOSECONDS.toMillis(System.nanoTime()));
                }
                line = is.readLine();
                if (line == null)
                    break;
            }
        }
        long end = TimeUnit.NANOSECONDS.toMillis(System.nanoTime());
        long duration = end - start;
        assertThat(duration, lessThan(20L * 128L));
    }

    @Test
>>>>>>> fe3d3f71
    public void testMaxIdleNoRequest() throws Exception
    {
        configureServer(new EchoHandler());
        Socket client = newSocket(_serverURI.getHost(), _serverURI.getPort());
        client.setSoTimeout(10000);
        InputStream is = client.getInputStream();
        assertFalse(client.isClosed());

        OutputStream os = client.getOutputStream();
        long start = TimeUnit.NANOSECONDS.toMillis(System.nanoTime());
        os.write("GET ".getBytes("utf-8"));
        os.flush();

        Thread.sleep(sleepTime);
        assertTimeoutPreemptively(ofSeconds(10), () ->
        {
            try
            {
                String response = IO.toString(is);
                assertThat(response, is(""));
                assertEquals(-1, is.read());
            }
            catch (Exception e)
            {
                LOG.warn(e.getMessage());
            }
        });
        assertTrue(TimeUnit.NANOSECONDS.toMillis(System.nanoTime()) - start < maximumTestRuntime);
    }

    @Test
    public void testMaxIdleNothingSent() throws Exception
    {
        configureServer(new EchoHandler());
        long start = TimeUnit.NANOSECONDS.toMillis(System.nanoTime());
        Socket client = newSocket(_serverURI.getHost(), _serverURI.getPort());
        client.setSoTimeout(10000);
        InputStream is = client.getInputStream();
        assertFalse(client.isClosed());

        Thread.sleep(sleepTime);
        assertTimeoutPreemptively(ofSeconds(10), () ->
        {
            try
            {
                String response = IO.toString(is);
                assertThat(response, is(""));
                assertEquals(-1, is.read());
            }
            catch (Exception e)
            {
                LOG.warn(e);
            }
        });
        assertTrue(TimeUnit.NANOSECONDS.toMillis(System.nanoTime()) - start < maximumTestRuntime);
    }

    @Test
    public void testMaxIdleDelayedDispatch() throws Exception
    {
        configureServer(new EchoHandler());
        Socket client = newSocket(_serverURI.getHost(), _serverURI.getPort());
        client.setSoTimeout(10000);
        InputStream is = client.getInputStream();
        assertFalse(client.isClosed());

        OutputStream os = client.getOutputStream();
        long start = TimeUnit.NANOSECONDS.toMillis(System.nanoTime());
        os.write((
            "GET / HTTP/1.1\r\n" +
                "host: " + _serverURI.getHost() + ":" + _serverURI.getPort() + "\r\n" +
                "connection: keep-alive\r\n" +
                "Content-Length: 20\r\n" +
                "Content-Type: text/plain\r\n" +
                "Connection: close\r\n" +
                "\r\n").getBytes("utf-8"));
        os.flush();

        assertTimeoutPreemptively(ofSeconds(10), () ->
        {
            try
            {
                String response = IO.toString(is);
                assertThat(response, containsString("500"));
                assertEquals(-1, is.read());
            }
            catch (Exception e)
            {
                e.printStackTrace();
            }
        });
        int duration = (int)(TimeUnit.NANOSECONDS.toMillis(System.nanoTime()) - start);
        assertThat(duration, greaterThanOrEqualTo(MAX_IDLE_TIME));
        assertThat(duration, lessThan(maximumTestRuntime));
    }

    @Test
    public void testMaxIdleDispatch() throws Exception
    {
        configureServer(new EchoHandler());
        Socket client = newSocket(_serverURI.getHost(), _serverURI.getPort());
        client.setSoTimeout(10000);
        InputStream is = client.getInputStream();
        assertFalse(client.isClosed());

        OutputStream os = client.getOutputStream();
        long start = TimeUnit.NANOSECONDS.toMillis(System.nanoTime());
        os.write((
            "GET / HTTP/1.1\r\n" +
                "host: " + _serverURI.getHost() + ":" + _serverURI.getPort() + "\r\n" +
                "connection: keep-alive\r\n" +
                "Content-Length: 20\r\n" +
                "Content-Type: text/plain\r\n" +
                "Connection: close\r\n" +
                "\r\n" +
                "1234567890").getBytes("utf-8"));
        os.flush();

        assertTimeoutPreemptively(ofSeconds(10), () ->
        {
            try
            {
                String response = IO.toString(is);
                assertThat(response, containsString("500"));
                assertEquals(-1, is.read());
            }
            catch (Exception e)
            {
                e.printStackTrace();
            }
        });
        int duration = (int)(TimeUnit.NANOSECONDS.toMillis(System.nanoTime()) - start);
        assertThat(duration + 100, greaterThanOrEqualTo(MAX_IDLE_TIME));
        assertThat(duration - 100, lessThan(maximumTestRuntime));
    }

    @Test
    public void testMaxIdleWithSlowRequest() throws Exception
    {
        configureServer(new EchoHandler());
        Socket client = newSocket(_serverURI.getHost(), _serverURI.getPort());
        client.setSoTimeout(10000);

        assertFalse(client.isClosed());

        OutputStream os = client.getOutputStream();
        InputStream is = client.getInputStream();

        String content = "Wibble\r\n";
        byte[] contentB = content.getBytes("utf-8");
        os.write((
            "GET / HTTP/1.0\r\n" +
                "host: " + _serverURI.getHost() + ":" + _serverURI.getPort() + "\r\n" +
                "connection: keep-alive\r\n" +
                "Content-Length: " + (contentB.length * 20) + "\r\n" +
                "Content-Type: text/plain\r\n" +
                "Connection: close\r\n" +
                "\r\n").getBytes("utf-8"));
        os.flush();

        assertTimeoutPreemptively(ofSeconds(10), () ->
        {
            for (int i = 0; i < 20; i++)
            {
                Thread.sleep(50);
                os.write(contentB);
                os.flush();
            }

            String in = IO.toString(is);
            int offset = 0;
            for (int i = 0; i < 20; i++)
            {
                offset = in.indexOf("Wibble", offset + 1);
                assertTrue(offset > 0, "" + i);
            }
        });
    }

    @Test
    public void testMaxIdleWithSlowResponse() throws Exception
    {
        configureServer(new SlowResponseHandler());
        Socket client = newSocket(_serverURI.getHost(), _serverURI.getPort());
        client.setSoTimeout(10000);

        assertFalse(client.isClosed());

        OutputStream os = client.getOutputStream();
        InputStream is = client.getInputStream();

        os.write((
            "GET / HTTP/1.0\r\n" +
                "host: " + _serverURI.getHost() + ":" + _serverURI.getPort() + "\r\n" +
                "connection: keep-alive\r\n" +
                "Connection: close\r\n" +
                "\r\n").getBytes("utf-8"));
        os.flush();

        assertTimeoutPreemptively(ofSeconds(10), () ->
        {
            String in = IO.toString(is);
            int offset = 0;
            for (int i = 0; i < 20; i++)
            {
                offset = in.indexOf("Hello World", offset + 1);
                assertTrue(offset > 0, "" + i);
            }
        });
    }

    @Test
    public void testMaxIdleWithWait() throws Exception
    {
        configureServer(new WaitHandler());
        Socket client = newSocket(_serverURI.getHost(), _serverURI.getPort());
        client.setSoTimeout(10000);

        assertFalse(client.isClosed());

        OutputStream os = client.getOutputStream();
        InputStream is = client.getInputStream();

        os.write((
            "GET / HTTP/1.0\r\n" +
                "host: " + _serverURI.getHost() + ":" + _serverURI.getPort() + "\r\n" +
                "connection: keep-alive\r\n" +
                "Connection: close\r\n" +
                "\r\n").getBytes("utf-8"));
        os.flush();

        assertTimeoutPreemptively(ofSeconds(10), () ->
        {
            String in = IO.toString(is);
            assertThat(in, containsString("Hello World"));
        });
    }

    protected static class SlowResponseHandler extends AbstractHandler
    {
        @Override
        public void handle(String target, Request baseRequest, HttpServletRequest request, HttpServletResponse response) throws IOException, ServletException
        {
            baseRequest.setHandled(true);
            response.setStatus(200);
            OutputStream out = response.getOutputStream();

            for (int i = 0; i < 20; i++)
            {
                out.write("Hello World\r\n".getBytes());
                out.flush();
                try
                {
                    Thread.sleep(50);
                }
                catch (Exception e)
                {
                    e.printStackTrace();
                }
            }
            out.close();
        }
    }

    protected static class HugeResponseHandler extends AbstractHandler
    {
        @Override
        public void handle(String target, Request baseRequest, HttpServletRequest request, HttpServletResponse response) throws IOException, ServletException
        {
            baseRequest.setHandled(true);
            response.setStatus(200);
            OutputStream out = response.getOutputStream();
            byte[] buffer = new byte[128 * 1024 * 1024];
            Arrays.fill(buffer, (byte)'x');
            for (int i = 0; i < 128 * 1024; i++)
            {
                buffer[i * 1024 + 1022] = '\r';
                buffer[i * 1024 + 1023] = '\n';
            }
            ByteBuffer bb = ByteBuffer.wrap(buffer);
            ((HttpOutput)out).sendContent(bb);
            out.close();
        }
    }

    protected static class WaitHandler extends AbstractHandler
    {
        @Override
        public void handle(String target, Request baseRequest, HttpServletRequest request, HttpServletResponse response) throws IOException, ServletException
        {
            baseRequest.setHandled(true);
            response.setStatus(200);
            OutputStream out = response.getOutputStream();
            try
            {
                Thread.sleep(2000);
            }
            catch (Exception e)
            {
                e.printStackTrace();
            }
            out.write("Hello World\r\n".getBytes());
            out.flush();
        }
    }
}<|MERGE_RESOLUTION|>--- conflicted
+++ resolved
@@ -34,12 +34,14 @@
 import javax.servlet.http.HttpServletRequest;
 import javax.servlet.http.HttpServletResponse;
 
+import org.eclipse.jetty.io.AbstractConnection;
 import org.eclipse.jetty.io.EndPoint;
 import org.eclipse.jetty.io.ssl.SslConnection;
 import org.eclipse.jetty.server.handler.AbstractHandler;
 import org.eclipse.jetty.util.IO;
 import org.eclipse.jetty.util.log.Log;
 import org.eclipse.jetty.util.log.Logger;
+import org.eclipse.jetty.util.log.StacklessLogging;
 import org.junit.jupiter.api.BeforeEach;
 import org.junit.jupiter.api.Disabled;
 import org.junit.jupiter.api.Tag;
@@ -342,12 +344,8 @@
     @Test
     @Tag("Unstable")
     @Disabled // TODO make more stable
-<<<<<<< HEAD
-=======
     public void testBlockingTimeoutRead() throws Exception
     {
-        _httpConfiguration.setBlockingTimeout(750L);
-
         configureServer(new EchoHandler());
         Socket client = newSocket(_serverURI.getHost(), _serverURI.getPort());
         client.setSoTimeout(10000);
@@ -402,7 +400,6 @@
     @Test
     @Tag("Unstable")
     @Disabled // TODO make more stable
->>>>>>> fe3d3f71
     public void testNoBlockingTimeoutWrite() throws Exception
     {
         configureServer(new HugeResponseHandler());
@@ -444,13 +441,10 @@
     }
 
     @Test
-<<<<<<< HEAD
-=======
     @Tag("Unstable")
     @Disabled // TODO make more stable
     public void testBlockingTimeoutWrite() throws Exception
     {
-        _httpConfiguration.setBlockingTimeout(750L);
         configureServer(new HugeResponseHandler());
         Socket client = newSocket(_serverURI.getHost(), _serverURI.getPort());
         client.setSoTimeout(10000);
@@ -497,7 +491,6 @@
     }
 
     @Test
->>>>>>> fe3d3f71
     public void testMaxIdleNoRequest() throws Exception
     {
         configureServer(new EchoHandler());
