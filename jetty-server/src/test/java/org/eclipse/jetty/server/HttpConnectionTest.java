//
//  ========================================================================
//  Copyright (c) 1995-2018 Mort Bay Consulting Pty. Ltd.
//  ------------------------------------------------------------------------
//  All rights reserved. This program and the accompanying materials
//  are made available under the terms of the Eclipse Public License v1.0
//  and Apache License v2.0 which accompanies this distribution.
//
//      The Eclipse Public License is available at
//      http://www.eclipse.org/legal/epl-v10.html
//
//      The Apache License v2.0 is available at
//      http://www.opensource.org/licenses/apache2.0.php
//
//  You may elect to redistribute this code under either of these licenses.
//  ========================================================================
//

/*
 * Created on 9/01/2004
 *
 * To change the template for this generated file go to
 * Window&gt;Preferences&gt;Java&gt;Code Generation&gt;Code and Comments
 */
package org.eclipse.jetty.server;

<<<<<<< HEAD
import static org.hamcrest.Matchers.equalTo;
import static org.junit.Assert.assertThat;
import static org.junit.Assert.assertTrue;

=======
>>>>>>> a285deea
import java.io.BufferedReader;
import java.io.IOException;
import java.io.OutputStream;
import java.io.PrintWriter;
import java.io.StringReader;
import java.util.HashSet;
import java.util.Set;
import java.util.concurrent.CountDownLatch;
import java.util.concurrent.TimeUnit;

import javax.servlet.ServletException;
import javax.servlet.http.HttpServletRequest;
import javax.servlet.http.HttpServletResponse;

<<<<<<< HEAD
import org.eclipse.jetty.http.HttpCompliance;
=======
>>>>>>> a285deea
import org.eclipse.jetty.http.HttpHeader;
import org.eclipse.jetty.http.HttpParser;
import org.eclipse.jetty.http.HttpTester;
import org.eclipse.jetty.http.MimeTypes;
import org.eclipse.jetty.server.handler.AbstractHandler;
import org.eclipse.jetty.server.handler.ErrorHandler;
import org.eclipse.jetty.util.log.Log;
import org.eclipse.jetty.util.log.Logger;
import org.eclipse.jetty.util.log.StacklessLogging;
import org.hamcrest.Matchers;
import org.junit.After;
import org.junit.Assert;
import org.junit.Before;
import org.junit.Test;

<<<<<<< HEAD
=======
import static org.hamcrest.CoreMatchers.is;
import static org.hamcrest.CoreMatchers.not;
import static org.hamcrest.Matchers.anyOf;
import static org.hamcrest.Matchers.containsString;
import static org.hamcrest.Matchers.equalTo;
import static org.hamcrest.Matchers.isEmptyOrNullString;
import static org.junit.Assert.assertThat;
import static org.junit.Assert.assertTrue;

/**
 *
 */
>>>>>>> a285deea
public class HttpConnectionTest
{
    private Server server;
    private LocalConnector connector;

    @Before
    public void init() throws Exception
    {
        server = new Server();

        HttpConfiguration config = new HttpConfiguration();
        config.setRequestHeaderSize(1024);
        config.setResponseHeaderSize(1024);
        config.setSendDateHeader(true);
        HttpConnectionFactory http = new HttpConnectionFactory(config);

        connector = new LocalConnector(server,http,null);
        connector.setIdleTimeout(5000);
        server.addConnector(connector);
        server.setHandler(new DumpHandler());
        ErrorHandler eh=new ErrorHandler();
        eh.setServer(server);
        server.addBean(eh);
        server.start();
    }

    @After
    public void destroy() throws Exception
    {
        server.stop();
        server.join();
    }

    @Test
    public void testFragmentedChunk() throws Exception
    {
        String response=null;
        try
        {
            int offset=0;

            // Chunk last
            response=connector.getResponses("GET /R1 HTTP/1.1\r\n"+
                                           "Host: localhost\r\n"+
                                           "Transfer-Encoding: chunked\r\n"+
                                           "Content-Type: text/plain\r\n"+
                                           "Connection: close\r\n"+
                                           "\r\n"+
                                           "5;\r\n"+
                                           "12345\r\n"+
                                           "0;\r\n" +
                                           "\r\n");
            offset = checkContains(response,offset,"HTTP/1.1 200");
            offset = checkContains(response,offset,"/R1");
            checkContains(response,offset,"12345");

            offset = 0;
            response=connector.getResponses("GET /R2 HTTP/1.1\r\n"+
                                           "Host: localhost\r\n"+
                                           "Transfer-Encoding: chunked\r\n"+
                                           "Content-Type: text/plain\r\n"+
                                           "Connection: close\r\n"+
                                           "\r\n"+
                                           "5;\r\n"+
                                           "ABCDE\r\n"+
                                           "0;\r\n" +
                                           "\r\n");
            offset = checkContains(response,offset,"HTTP/1.1 200");
            offset = checkContains(response,offset,"/R2");
            checkContains(response,offset,"ABCDE");
        }
        catch(Exception e)
        {
            if(response != null)
                System.err.println(response);
            throw e;
        }
    }
    
    /**
     * HTTP/0.9 does not support HttpVersion (this is a bad request)
     */
    @Test
    public void testHttp09_NoVersion() throws Exception
    {
        String request = "GET / HTTP/0.9\r\n\r\n";
        String response = connector.getResponses(request);
        assertThat(response, containsString("400 Bad Version"));
    }
    
    /**
     * HTTP/0.9 does not support headers
     */
    @Test
    public void testHttp09_NoHeaders() throws Exception
    {
        // header looking like another request is ignored 
        String request = "GET /one\r\nGET :/two\r\n\r\n";
        String response = connector.getResponses(request);
        assertThat(response, containsString("pathInfo=/"));
        assertThat(response, not(containsString("two")));
    }
    
    /**
     * Http/0.9 does not support pipelining.
     */
    @Test
    public void testHttp09_MultipleRequests() throws Exception
    {
        // Verify that LocalConnector supports pipelining with HTTP/1.1.
        String requests = "GET /?id=123 HTTP/1.1\r\nHost: localhost\r\n\r\nGET /?id=456 HTTP/1.1\r\nHost: localhost\r\nConnection: close\r\n\r\n";
        String responses = connector.getResponses(requests);
        assertThat(responses, containsString("id=123"));
        assertThat(responses, containsString("id=456"));

        // Verify that pipelining does not work with HTTP/0.9.
        requests = "GET /?id=123\r\n\r\nGET /?id=456\r\n\r\nGET /?id=789\r\n\r\n";
        responses = connector.getResponses(requests);
        assertThat(responses, containsString("id=123"));
        assertThat(responses, not(containsString("id=456")));
        assertThat(responses, not(containsString("id=789")));
    }
    
    /**
     * Ensure that excessively large hexadecimal chunk body length is parsed properly.
     */
    @Test
    public void testHttp10_ChunkedBodyTruncation() throws Exception
    {
        String request = "POST /?id=123 HTTP/1.1\r\n" +
                "Host: local\r\n" +
                "Transfer-Encoding: chunked\r\n" +
                "Content-Type: text/plain\r\n" +
                "Connection: close\r\n" +
                "\r\n" +
                "1ff00000008\r\n" +
                "abcdefgh\r\n" +
                "\r\n" +
                "0\r\n" +
                "\r\n" +
                "POST /?id=bogus HTTP/1.1\r\n" +
                "Content-Length: 5\r\n" +
                "Host: dummy-host.example.com\r\n" +
                "\r\n" +
                "12345";
        String responses = connector.getResponses(request);
        
        assertThat(responses,anyOf(
                isEmptyOrNullString(),
                containsString(" 413 "),
                containsString(" 500 ")
                ));        
    }
    
    /**
     * More then 1 Content-Length is a bad requests per HTTP rfcs.
     */
    @Test
    public void testHttp11_MultipleContentLength() throws Exception
    {
        HttpParser.LOG.info("badMessage: 400 Bad messages EXPECTED...");
        int contentLengths[][]= {
                {0,8},
                {8,0},
                {8,8},
                {0,8,0},
                {1,2,3,4,5,6,7,8},
                {8,2,1},
                {0,0},
                {8,0,8},
                {-1,8},
                {8,-1},
                {-1,8,-1},
                {-1,-1},
                {8,-1,8},
        };

        for(int x = 0; x < contentLengths.length; x++)
        {
            StringBuilder request = new StringBuilder();
            request.append("POST /?id=").append(Integer.toString(x)).append(" HTTP/1.1\r\n");
            request.append("Host: local\r\n");
            int clen[] = contentLengths[x];
            for(int n = 0; n<clen.length; n++)
            {
                request.append("Content-Length: ").append(Integer.toString(clen[n])).append("\r\n");
            }
            request.append("Content-Type: text/plain\r\n");
            request.append("Connection: close\r\n");
            request.append("\r\n");
            request.append("abcdefgh"); // actual content of 8 bytes
    
            String rawResponses = connector.getResponses(request.toString());
            HttpTester.Response response = HttpTester.parseResponse(rawResponses);
            assertThat("Response.status", response.getStatus(), is(HttpServletResponse.SC_BAD_REQUEST));
        }
    }
    
    /**
     * More then 1 Content-Length is a bad requests per HTTP rfcs.
     */
    @Test
    public void testHttp11_ContentLengthAndChunk() throws Exception
    {
        HttpParser.LOG.info("badMessage: 400 Bad messages EXPECTED...");
        int contentLengths[][]= {
                {-1,8},
                {8,-1},
                {8,-1,8},
        };

        for(int x = 0; x < contentLengths.length; x++)
        {
            StringBuilder request = new StringBuilder();
            request.append("POST /?id=").append(Integer.toString(x)).append(" HTTP/1.1\r\n");
            request.append("Host: local\r\n");
            int clen[] = contentLengths[x];
            for(int n = 0; n<clen.length; n++)
            {
                if (clen[n]==-1)
                    request.append("Transfer-Encoding: chunked\r\n");
                else
                    request.append("Content-Length: ").append(Integer.toString(clen[n])).append("\r\n");
            }
            request.append("Content-Type: text/plain\r\n");
            request.append("Connection: close\r\n");
            request.append("\r\n");
            request.append("8;\r\n"); // chunk header
            request.append("abcdefgh"); // actual content of 8 bytes
            request.append("\r\n0;\r\n"); // last chunk
    
            String rawResponses = connector.getResponses(request.toString());
            HttpTester.Response response = HttpTester.parseResponse(rawResponses);
            assertThat("Response.status", response.getStatus(), is(HttpServletResponse.SC_BAD_REQUEST));
        }
    }

    @Test
    public void testNoPath() throws Exception
    {
        String response=connector.getResponses("GET http://localhost:80 HTTP/1.1\r\n"+
                "Host: localhost:80\r\n"+
                "Connection: close\r\n"+
                "\r\n");

        int offset=0;
        offset = checkContains(response,offset,"HTTP/1.1 200");
        checkContains(response,offset,"pathInfo=/");
    }

    @Test
    public void testDate() throws Exception
    {
        String response=connector.getResponse("GET / HTTP/1.1\r\n"+
                "Host: localhost:80\r\n"+
                "Connection: close\r\n"+
                "\r\n");

        int offset=0;
        offset = checkContains(response,offset,"HTTP/1.1 200");
        offset = checkContains(response,offset,"Date: ");
        checkContains(response,offset,"pathInfo=/");
    }

    @Test
    public void testSetDate() throws Exception
    {
        String response=connector.getResponses("GET /?date=1+Jan+1970 HTTP/1.1\r\n"+
                "Host: localhost:80\r\n"+
                "Connection: close\r\n"+
                "\r\n");

        int offset=0;
        offset = checkContains(response,offset,"HTTP/1.1 200");
        offset = checkContains(response,offset,"Date: 1 Jan 1970");
        checkContains(response,offset,"pathInfo=/");
    }

    @Test
    public void testBadNoPath() throws Exception
    {
        String response=connector.getResponses("GET http://localhost:80/../cheat HTTP/1.1\r\n"+
                "Host: localhost:80\r\n"+
                "\r\n");
        checkContains(response,0,"HTTP/1.1 400");
    }

    @Test
    public void testOKPathDotDotPath() throws Exception
    {
        String response=connector.getResponses("GET /ooops/../path HTTP/1.0\r\nHost: localhost:80\r\n\n");
        checkContains(response,0,"HTTP/1.1 200 OK");
        checkContains(response,0,"pathInfo=/path");
    }

    @Test
    public void testBadPathDotDotPath() throws Exception
    {
        String response=connector.getResponses("GET /ooops/../../path HTTP/1.0\r\nHost: localhost:80\r\n\n");
        checkContains(response,0,"HTTP/1.1 400 Bad URI");
    }

    @Test
    public void testOKPathEncodedDotDotPath() throws Exception
    {
        String response=connector.getResponses("GET /ooops/%2e%2e/path HTTP/1.0\r\nHost: localhost:80\r\n\n");
        checkContains(response,0,"HTTP/1.1 200 OK");
        checkContains(response,0,"pathInfo=/path");
    }

    @Test
    public void testBadPathEncodedDotDotPath() throws Exception
    {
        String response=connector.getResponses("GET /ooops/%2e%2e/%2e%2e/path HTTP/1.0\r\nHost: localhost:80\r\n\n");
        checkContains(response,0,"HTTP/1.1 400 Bad URI");
    }

    @Test
    public void testBadDotDotPath() throws Exception
    {
        String response=connector.getResponses("GET ../path HTTP/1.0\r\nHost: localhost:80\r\n\n");
        checkContains(response,0,"HTTP/1.1 400 Bad URI");
    }

    @Test
    public void testBadSlashDotDotPath() throws Exception
    {
        String response=connector.getResponses("GET /../path HTTP/1.0\r\nHost: localhost:80\r\n\n");
        checkContains(response,0,"HTTP/1.1 400 Bad URI");
    }

    @Test
    public void testEncodedBadDotDotPath() throws Exception
    {
        String response=connector.getResponses("GET %2e%2e/path HTTP/1.0\r\nHost: localhost:80\r\n\n");
        checkContains(response,0,"HTTP/1.1 400 Bad URI");
    }

    @Test
    public void test_0_9() throws Exception
    {
        connector.getConnectionFactory(HttpConnectionFactory.class).setHttpCompliance(HttpCompliance.RFC2616);
        String response=connector.getResponses("GET /R1\n");

        int offset=0;
        checkNotContained(response,offset,"HTTP/1.1");
        checkNotContained(response,offset,"200");
        checkContains(response,offset,"pathInfo=/R1");
    }
    
    @Test
    public void testSimple() throws Exception
    {
        String response=connector.getResponses("GET /R1 HTTP/1.1\r\n"+
                "Host: localhost\r\n"+
                "Connection: close\r\n"+
                "\r\n");

        int offset=0;
        offset = checkContains(response,offset,"HTTP/1.1 200");
        checkContains(response,offset,"/R1");
    }

    @Test
    public void testEmptyChunk() throws Exception
    {
        String response=connector.getResponse("GET /R1 HTTP/1.1\r\n"+
                "Host: localhost\r\n"+
                "Transfer-Encoding: chunked\r\n"+
                "Content-Type: text/plain\r\n"+
                "Connection: close\r\n"+
                "\r\n"+
                "0\r\n" +
                "\r\n");

        int offset=0;
        offset = checkContains(response,offset,"HTTP/1.1 200");
        checkContains(response,offset,"/R1");
    }

    @Test
    public void testChunk() throws Exception
    {
        String response=connector.getResponse("GET /R1 HTTP/1.1\r\n"+
                "Host: localhost\r\n"+
                "Transfer-Encoding: chunked\r\n"+
                "Content-Type: text/plain\r\n"+
                "Connection: close\r\n"+
                "\r\n"+
                "A\r\n" +
                "0123456789\r\n"+
                "0\r\n" +
                "\r\n");

        int offset=0;
        offset = checkContains(response,offset,"HTTP/1.1 200");
        offset = checkContains(response,offset,"/R1");
        checkContains(response,offset,"0123456789");
    }

    @Test
    public void testChunkTrailer() throws Exception
    {
        String response=connector.getResponse("GET /R1 HTTP/1.1\r\n"+
                "Host: localhost\r\n"+
                "Transfer-Encoding: chunked\r\n"+
                "Content-Type: text/plain\r\n"+
                "Connection: close\r\n"+
                "\r\n"+
                "A\r\n" +
                "0123456789\r\n"+
                "0\r\n" +
                "Trailer: ignored\r\n" +
                "\r\n");

        int offset=0;
        offset = checkContains(response,offset,"HTTP/1.1 200");
        offset = checkContains(response,offset,"/R1");
        checkContains(response,offset,"0123456789");
    }

    @Test
    public void testChunkNoTrailer() throws Exception
    {
        String response=connector.getResponse("GET /R1 HTTP/1.1\r\n"+
                "Host: localhost\r\n"+
                "Transfer-Encoding: chunked\r\n"+
                "Content-Type: text/plain\r\n"+
                "Connection: close\r\n"+
                "\r\n"+
                "A\r\n" +
                "0123456789\r\n"+
                "0\r\n");

        int offset=0;
        offset = checkContains(response,offset,"HTTP/1.1 200");
        offset = checkContains(response,offset,"/R1");
        checkContains(response,offset,"0123456789");
    }

    @Test
    public void testHead() throws Exception
    {
        String responsePOST=connector.getResponses("POST /R1 HTTP/1.1\r\n"+
            "Host: localhost\r\n"+
            "Connection: close\r\n"+
            "\r\n");

        String responseHEAD=connector.getResponses("HEAD /R1 HTTP/1.1\r\n"+
            "Host: localhost\r\n"+
            "Connection: close\r\n"+
            "\r\n");

        String postLine;
        boolean postDate=false;
        Set<String> postHeaders = new HashSet<>();
        try(BufferedReader in = new BufferedReader(new StringReader(responsePOST)))
        {
            postLine = in.readLine();
            String line=in.readLine();
            while (line!=null && line.length()>0)
            {
                if (line.startsWith("Date:"))
                    postDate=true;
                else
                    postHeaders.add(line);
                line=in.readLine();
            }
        }
        String headLine;
        boolean headDate=false;
        Set<String> headHeaders = new HashSet<>();
        try(BufferedReader in = new BufferedReader(new StringReader(responseHEAD)))
        {
            headLine = in.readLine();
            String line=in.readLine();
            while (line!=null && line.length()>0)
            {
                if (line.startsWith("Date:"))
                    headDate=true;
                else
                    headHeaders.add(line);
                line=in.readLine();
            }
        }

        assertThat(postLine,equalTo(headLine));
        assertThat(postDate,equalTo(headDate));
        assertTrue(postHeaders.equals(headHeaders));
    }

    @Test
    public void testHeadChunked() throws Exception
    {
        String responsePOST=connector.getResponse("POST /R1?no-content-length=true HTTP/1.1\r\n"+
                "Host: localhost\r\n"+
                "\r\n",false,1,TimeUnit.SECONDS);

        String responseHEAD=connector.getResponse("HEAD /R1?no-content-length=true HTTP/1.1\r\n"+
            "Host: localhost\r\n"+
            "\r\n",true,1,TimeUnit.SECONDS);

        String postLine;
        boolean postDate=false;
        Set<String> postHeaders = new HashSet<>();
        try(BufferedReader in = new BufferedReader(new StringReader(responsePOST)))
        {
            postLine = in.readLine();
            String line=in.readLine();
            while (line!=null && line.length()>0)
            {
                if (line.startsWith("Date:"))
                    postDate=true;
                else
                    postHeaders.add(line);
                line=in.readLine();
            }
        }
        String headLine;
        boolean headDate=false;
        Set<String> headHeaders = new HashSet<>();
        try(BufferedReader in = new BufferedReader(new StringReader(responseHEAD)))
        {
            headLine = in.readLine();
            String line=in.readLine();
            while (line!=null && line.length()>0)
            {
                if (line.startsWith("Date:"))
                    headDate=true;
                else
                    headHeaders.add(line);
                line=in.readLine();
            }
        }

        assertThat(postLine,equalTo(headLine));
        assertThat(postDate,equalTo(headDate));
        assertTrue(postHeaders.equals(headHeaders));
    }

    @Test
    public void testBadHostPort() throws Exception
    {
        Log.getLogger(HttpParser.class).info("badMessage: Number formate exception expected ...");
        String response;

        response=connector.getResponses("GET http://localhost:EXPECTED_NUMBER_FORMAT_EXCEPTION/ HTTP/1.1\r\n"+
            "Host: localhost\r\n"+
            "Connection: close\r\n"+
            "\r\n");
        checkContains(response,0,"HTTP/1.1 400");
    }

    @Test
    public void testNoHost() throws Exception
    {
        String response;

        response=connector.getResponse("GET / HTTP/1.1\r\n"+
            "\r\n");
        checkContains(response,0,"HTTP/1.1 400");
    }

    @Test
    public void testEmptyHost() throws Exception
    {
        String response;

        response=connector.getResponse("GET / HTTP/1.1\r\n"+
            "Host:\r\n"+
            "\r\n");
        checkContains(response,0,"HTTP/1.1 200");
    }

    @Test
    public void testBadURIencoding() throws Exception
    {
        Log.getLogger(HttpParser.class).info("badMessage: bad encoding expected ...");
        String response;

        try(StacklessLogging stackless = new StacklessLogging(HttpParser.class))
        {
            response=connector.getResponse("GET /bad/encoding%1 HTTP/1.1\r\n"+
                    "Host: localhost\r\n"+
                    "Connection: close\r\n"+
                    "\r\n");
            checkContains(response,0,"HTTP/1.1 400");
        }
    }

    @Test
    public void testBadUTF8FallsbackTo8859() throws Exception
    {
        Log.getLogger(HttpParser.class).info("badMessage: bad encoding expected ...");
        String response;

        response=connector.getResponses("GET /foo/bar%c0%00 HTTP/1.1\r\n"+
            "Host: localhost\r\n"+
            "Connection: close\r\n"+
            "\r\n");
        checkContains(response,0,"HTTP/1.1 200"); //now fallback to iso-8859-1

        response=connector.getResponses("GET /bad/utf8%c1 HTTP/1.1\r\n"+
            "Host: localhost\r\n"+
            "Connection: close\r\n"+
            "\r\n");
        checkContains(response,0,"HTTP/1.1 200"); //now fallback to iso-8859-1
    }

    @Test
    public void testAutoFlush() throws Exception
    {
        int offset=0;

        String response = connector.getResponses("GET /R1 HTTP/1.1\r\n" +
                "Host: localhost\r\n" +
                "Transfer-Encoding: chunked\r\n" +
                "Content-Type: text/plain\r\n" +
                "Connection: close\r\n" +
                "\r\n" +
                "5;\r\n" +
                "12345\r\n" +
                "0;\r\n" +
                "\r\n");
        offset = checkContains(response,offset,"HTTP/1.1 200");
        checkNotContained(response,offset,"IgnoreMe");
        offset = checkContains(response,offset,"/R1");
        checkContains(response,offset,"12345");
    }

    @Test
    public void testEmptyFlush() throws Exception
    {
        server.stop();
        server.setHandler(new AbstractHandler()
        {
            @Override
            public void handle(String target, Request baseRequest, HttpServletRequest request, HttpServletResponse response) throws IOException, ServletException
            {
                response.setStatus(200);
                OutputStream out =response.getOutputStream();
                out.flush();
                out.flush();
            }
        });
        server.start();

        String response=connector.getResponses("GET / HTTP/1.1\r\n"+
            "Host: localhost\r\n"+
            "Connection: close\r\n"+
            "\r\n");

        assertThat(response, Matchers.containsString("200 OK"));
    }

    @Test
    public void testCharset() throws Exception
    {
        String response=null;
        try
        {
            int offset=0;
            response=connector.getResponses("GET /R1 HTTP/1.1\r\n"+
                                           "Host: localhost\r\n"+
                                           "Transfer-Encoding: chunked\r\n"+
                                           "Content-Type: text/plain; charset=utf-8\r\n"+
                                           "Connection: close\r\n"+
                                           "\r\n"+
                                           "5;\r\n"+
                                           "12345\r\n"+
                                           "0;\r\n" +
                                           "\r\n");
            offset = checkContains(response,offset,"HTTP/1.1 200");
            offset = checkContains(response,offset,"/R1");
            offset = checkContains(response,offset,"encoding=UTF-8");
            checkContains(response,offset,"12345");

            offset=0;
            response=connector.getResponses("GET /R1 HTTP/1.1\r\n"+
                                           "Host: localhost\r\n"+
                                           "Transfer-Encoding: chunked\r\n"+
                                           "Content-Type: text/plain; charset =  iso-8859-1 ; other=value\r\n"+
                                           "Connection: close\r\n"+
                                           "\r\n"+
                                           "5;\r\n"+
                                           "12345\r\n"+
                                           "0;\r\n" +
                                           "\r\n");
            offset = checkContains(response,offset,"HTTP/1.1 200");
            offset = checkContains(response,offset,"encoding=iso-8859-1");
            offset = checkContains(response,offset,"/R1");
            checkContains(response,offset,"12345");

            offset=0;
            response=connector.getResponses("GET /R1 HTTP/1.1\r\n"+
                                           "Host: localhost\r\n"+
                                           "Transfer-Encoding: chunked\r\n"+
                                           "Content-Type: text/plain; charset=unknown\r\n"+
                                           "Connection: close\r\n"+
                                           "\r\n"+
                                           "5;\r\n"+
                                           "12345\r\n"+
                                           "0;\r\n" +
                                           "\r\n");
            offset = checkContains(response,offset,"HTTP/1.1 200");
            offset = checkContains(response,offset,"encoding=unknown");
            offset = checkContains(response,offset,"/R1");
            checkContains(response,offset,"UnsupportedEncodingException");
        }
        catch(Exception e)
        {
            if(response != null)
                System.err.println(response);
            throw e;
        }
    }

    @Test
    public void testUnconsumed() throws Exception
    {
        int offset=0;
        String requests =
        "GET /R1?read=4 HTTP/1.1\r\n" +
        "Host: localhost\r\n" +
        "Transfer-Encoding: chunked\r\n" +
        "Content-Type: text/plain; charset=utf-8\r\n" +
        "\r\n" +
        "5;\r\n" +
        "12345\r\n" +
        "5;\r\n" +
        "67890\r\n" +
        "0;\r\n" +
        "\r\n" +
        "GET /R2 HTTP/1.1\r\n" +
        "Host: localhost\r\n" +
        "Content-Type: text/plain; charset=utf-8\r\n" +
        "Content-Length: 10\r\n" +
        "Connection: close\r\n" +
        "\r\n" +
        "abcdefghij\r\n";

        String response = connector.getResponses(requests);

        offset = checkContains(response,offset,"HTTP/1.1 200");
        offset = checkContains(response,offset,"pathInfo=/R1");
        offset = checkContains(response,offset,"1234");
        checkNotContained(response,offset,"56789");
        offset = checkContains(response,offset,"HTTP/1.1 200");
        offset = checkContains(response,offset,"pathInfo=/R2");
        offset = checkContains(response,offset,"encoding=UTF-8");
        checkContains(response,offset,"abcdefghij");
    }

    @Test
    public void testUnconsumedTimeout() throws Exception
    {
        connector.setIdleTimeout(500);
        int offset=0;
        String requests=
        "GET /R1?read=4 HTTP/1.1\r\n"+
        "Host: localhost\r\n"+
        "Transfer-Encoding: chunked\r\n"+
        "Content-Type: text/plain; charset=utf-8\r\n"+
        "\r\n"+
        "5;\r\n"+
        "12345\r\n";

        long start=System.currentTimeMillis();
        String response = connector.getResponses(requests, 2000, TimeUnit.MILLISECONDS);
        if ((System.currentTimeMillis()-start)>=2000)
            Assert.fail();

        offset = checkContains(response,offset,"HTTP/1.1 200");
        offset = checkContains(response,offset,"pathInfo=/R1");
        offset = checkContains(response,offset,"1234");
        checkNotContained(response,offset,"56789");
    }

    @Test
    public void testUnconsumedErrorRead() throws Exception
    {
        int offset=0;
        String requests=
        "GET /R1?read=1&error=499 HTTP/1.1\r\n"+
        "Host: localhost\r\n"+
        "Transfer-Encoding: chunked\r\n"+
        "Content-Type: text/plain; charset=utf-8\r\n"+
        "\r\n"+
        "5;\r\n"+
        "12345\r\n"+
        "5;\r\n"+
        "67890\r\n"+
        "0;\r\n" +
        "\r\n"+
        "GET /R2 HTTP/1.1\r\n"+
        "Host: localhost\r\n"+
        "Content-Type: text/plain; charset=utf-8\r\n"+
        "Content-Length: 10\r\n"+
        "Connection: close\r\n"+
        "\r\n"+
        "abcdefghij\r\n";

        String response = connector.getResponses(requests);

        offset = checkContains(response,offset,"HTTP/1.1 499");
        offset = checkContains(response,offset,"HTTP/1.1 200");
        offset = checkContains(response,offset,"/R2");
        offset = checkContains(response,offset,"encoding=UTF-8");
        checkContains(response,offset,"abcdefghij");
    }

    @Test
    public void testUnconsumedErrorStream() throws Exception
    {
        int offset=0;
        String requests=
        "GET /R1?error=599 HTTP/1.1\r\n"+
        "Host: localhost\r\n"+
        "Transfer-Encoding: chunked\r\n"+
        "Content-Type: application/data; charset=utf-8\r\n"+
        "\r\n"+
        "5;\r\n"+
        "12345\r\n"+
        "5;\r\n"+
        "67890\r\n"+
        "0;\r\n" +
        "\r\n"+
        "GET /R2 HTTP/1.1\r\n"+
        "Host: localhost\r\n"+
        "Content-Type: text/plain; charset=utf-8\r\n"+
        "Content-Length: 10\r\n"+
        "Connection: close\r\n"+
        "\r\n"+
        "abcdefghij\r\n";

        String response = connector.getResponses(requests);

        offset = checkContains(response,offset,"HTTP/1.1 599");
        offset = checkContains(response,offset,"HTTP/1.1 200");
        offset = checkContains(response,offset,"/R2");
        offset = checkContains(response,offset,"encoding=UTF-8");
        checkContains(response,offset,"abcdefghij");
    }

    @Test
    public void testUnconsumedException() throws Exception
    {
        int offset=0;
        String requests="GET /R1?read=1&ISE=true HTTP/1.1\r\n"+
        "Host: localhost\r\n"+
        "Transfer-Encoding: chunked\r\n"+
        "Content-Type: text/plain; charset=utf-8\r\n"+
        "\r\n"+
        "5;\r\n"+
        "12345\r\n"+
        "5;\r\n"+
        "67890\r\n"+
        "0;\r\n" +
        "\r\n"+
        "GET /R2 HTTP/1.1\r\n"+
        "Host: localhost\r\n"+
        "Content-Type: text/plain; charset=utf-8\r\n"+
        "Content-Length: 10\r\n"+
        "\r\n"+
        "abcdefghij\r\n";

        Logger logger = Log.getLogger(HttpChannel.class);
        try (StacklessLogging stackless = new StacklessLogging(logger))
        {
            logger.info("EXPECTING: java.lang.IllegalStateException...");
            String response = connector.getResponses(requests);
            offset = checkContains(response,offset,"HTTP/1.1 500");
            offset = checkContains(response,offset,"Connection: close");
            checkNotContained(response,offset,"HTTP/1.1 200");
        }
    }

    @Test
    public void testConnection() throws Exception
    {
        String response=null;
        try
        {
            int offset=0;
            response=connector.getResponse("GET /R1 HTTP/1.1\r\n"+
                                           "Host: localhost\r\n"+
                                           "Connection: TE, close\r\n"+
                                           "Transfer-Encoding: chunked\r\n"+
                                           "Content-Type: text/plain; charset=utf-8\r\n"+
                                           "\r\n"+
                                           "5;\r\n"+
                                           "12345\r\n"+
                                           "0;\r\n" +
                                           "\r\n");
            checkContains(response,offset,"Connection: close");
        }
        catch (Exception e)
        {
            if(response != null)
                System.err.println(response);
            throw e;
        }
    }

    /**
     * Creates a request header over 1k in size, by creating a single header entry with an huge value.
     * @throws Exception if test failure
     */
    @Test
    public void testOversizedBuffer() throws Exception
    {
        String response = null;
        try
        {
            int offset = 0;
            String cookie = "thisisastringthatshouldreachover1kbytes";
            for (int i=0;i<100;i++)
                cookie+="xxxxxxxxxxxx";
            response = connector.getResponses("GET / HTTP/1.1\r\n"+
                "Host: localhost\r\n" +
                "Cookie: "+cookie+"\r\n"+
                "\r\n"
             );
            checkContains(response, offset, "HTTP/1.1 431");
        }
        catch(Exception e)
        {
            if(response != null)
                System.err.println(response);
            throw e;
        }
    }

    /**
     * Creates a request header with over 1000 entries.
     * @throws Exception if test failure
     */
    @Test
    public void testExcessiveHeader() throws Exception
    {
        int offset = 0;

        StringBuilder request = new StringBuilder();
        request.append("GET / HTTP/1.1\r\n");
        request.append("Host: localhost\r\n");
        request.append("Cookie: thisisastring\r\n");
        for(int i=0; i<1000; i++) {
            request.append(String.format("X-Header-%04d: %08x\r\n", i, i));
        }
        request.append("\r\n");

        String response = connector.getResponses(request.toString());
        offset = checkContains(response, offset, "HTTP/1.1 431");
        checkContains(response, offset, "<h1>Bad Message 431</h1>");
    }

    @Test
    public void testOversizedResponse() throws Exception
    {
        String str = "thisisastringthatshouldreachover1kbytes-";
        for (int i=0;i<500;i++)
            str+="xxxxxxxxxxxx";
        final String longstr = str;
        final CountDownLatch checkError = new CountDownLatch(1);
        String response = null;
        server.stop();
        server.setHandler(new DumpHandler()
        {
            @Override
            public void handle(String target, Request baseRequest, HttpServletRequest request, HttpServletResponse response) throws IOException, ServletException
            {
                baseRequest.setHandled(true);
                response.setHeader(HttpHeader.CONTENT_TYPE.toString(),MimeTypes.Type.TEXT_HTML.toString());
                response.setHeader("LongStr", longstr);
                PrintWriter writer = response.getWriter();
                writer.write("<html><h1>FOO</h1></html>");
                writer.flush();
                if (writer.checkError())
                    checkError.countDown();
                response.flushBuffer();
            }
        });
        server.start();

        Logger logger = Log.getLogger(HttpChannel.class);
        try (StacklessLogging stackless = new StacklessLogging(logger))
        {
            logger.info("Expect IOException: Response header too large...");
            response = connector.getResponses("GET / HTTP/1.1\r\n"+
                "Host: localhost\r\n" +
                "\r\n"
             );

            checkContains(response, 0, "HTTP/1.1 500");
            assertTrue(checkError.await(1,TimeUnit.SECONDS));
        }
        catch(Exception e)
        {
            if(response != null)
                System.err.println(response);
            throw e;
        }
    }

    @Test
    public void testAsterisk() throws Exception
    {
        String response = null;
        try (StacklessLogging stackless = new StacklessLogging(HttpParser.LOG))
        {
            int offset=0;

            response=connector.getResponses("OPTIONS * HTTP/1.1\r\n"+
                                           "Host: localhost\r\n"+
                                           "Transfer-Encoding: chunked\r\n"+
                                           "Content-Type: text/plain; charset=utf-8\r\n"+
                                           "Connection: close\r\n"+
                                           "\r\n"+
                                           "5;\r\n"+
                                           "12345\r\n"+
                                           "0;\r\n" +
                                           "\r\n");
            checkContains(response,offset,"HTTP/1.1 200");

            offset=0;
            response=connector.getResponses("GET * HTTP/1.1\r\n"+
                                           "Host: localhost\r\n"+
                                           "Transfer-Encoding: chunked\r\n"+
                                           "Content-Type: text/plain; charset=utf-8\r\n"+
                                           "Connection: close\r\n"+
                                           "\r\n"+
                                           "5;\r\n"+
                                           "12345\r\n"+
                                           "0;\r\n" +
                                           "\r\n");
            checkContains(response,offset,"HTTP/1.1 400");

            offset=0;
            response=connector.getResponses("GET ** HTTP/1.1\r\n"+
                                           "Host: localhost\r\n"+
                                           "Transfer-Encoding: chunked\r\n"+
                                           "Content-Type: text/plain; charset=utf-8\r\n"+
                                           "Connection: close\r\n"+
                                           "\r\n"+
                                           "5;\r\n"+
                                           "12345\r\n"+
                                           "0;\r\n" +
                                           "\r\n");
            checkContains(response,offset,"HTTP/1.1 400 Bad Request");
        }
        catch (Exception e)
        {
            if(response != null)
                System.err.println(response);
            throw e;
        }
    }

    @Test
    public void testCONNECT() throws Exception
    {
        String response = null;
        try
        {
            int offset=0;

            response=connector.getResponses("CONNECT www.webtide.com:8080 HTTP/1.1\r\n"+
                                           "Host: myproxy:8888\r\n"+
                                           "\r\n",200,TimeUnit.MILLISECONDS);
            checkContains(response,offset,"HTTP/1.1 200");
        }
        catch (Exception e)
        {
            if(response != null)
                System.err.println(response);
            throw e;
        }
    }

    private int checkContains(String s,int offset,String c)
    {
        Assert.assertThat(s.substring(offset),Matchers.containsString(c));
        return s.indexOf(c,offset);
    }

    private void checkNotContained(String s,int offset,String c)
    {
        Assert.assertThat(s.substring(offset),Matchers.not(Matchers.containsString(c)));
    }
}<|MERGE_RESOLUTION|>--- conflicted
+++ resolved
@@ -24,13 +24,15 @@
  */
 package org.eclipse.jetty.server;
 
-<<<<<<< HEAD
+import static org.hamcrest.CoreMatchers.is;
+import static org.hamcrest.CoreMatchers.not;
+import static org.hamcrest.Matchers.anyOf;
+import static org.hamcrest.Matchers.containsString;
 import static org.hamcrest.Matchers.equalTo;
+import static org.hamcrest.Matchers.isEmptyOrNullString;
 import static org.junit.Assert.assertThat;
 import static org.junit.Assert.assertTrue;
 
-=======
->>>>>>> a285deea
 import java.io.BufferedReader;
 import java.io.IOException;
 import java.io.OutputStream;
@@ -45,10 +47,7 @@
 import javax.servlet.http.HttpServletRequest;
 import javax.servlet.http.HttpServletResponse;
 
-<<<<<<< HEAD
 import org.eclipse.jetty.http.HttpCompliance;
-=======
->>>>>>> a285deea
 import org.eclipse.jetty.http.HttpHeader;
 import org.eclipse.jetty.http.HttpParser;
 import org.eclipse.jetty.http.HttpTester;
@@ -64,21 +63,6 @@
 import org.junit.Before;
 import org.junit.Test;
 
-<<<<<<< HEAD
-=======
-import static org.hamcrest.CoreMatchers.is;
-import static org.hamcrest.CoreMatchers.not;
-import static org.hamcrest.Matchers.anyOf;
-import static org.hamcrest.Matchers.containsString;
-import static org.hamcrest.Matchers.equalTo;
-import static org.hamcrest.Matchers.isEmptyOrNullString;
-import static org.junit.Assert.assertThat;
-import static org.junit.Assert.assertTrue;
-
-/**
- *
- */
->>>>>>> a285deea
 public class HttpConnectionTest
 {
     private Server server;
@@ -175,6 +159,7 @@
     @Test
     public void testHttp09_NoHeaders() throws Exception
     {
+        connector.getConnectionFactory(HttpConnectionFactory.class).setHttpCompliance(HttpCompliance.RFC2616);
         // header looking like another request is ignored 
         String request = "GET /one\r\nGET :/two\r\n\r\n";
         String response = connector.getResponses(request);
@@ -188,6 +173,7 @@
     @Test
     public void testHttp09_MultipleRequests() throws Exception
     {
+        connector.getConnectionFactory(HttpConnectionFactory.class).setHttpCompliance(HttpCompliance.RFC2616);
         // Verify that LocalConnector supports pipelining with HTTP/1.1.
         String requests = "GET /?id=123 HTTP/1.1\r\nHost: localhost\r\n\r\nGET /?id=456 HTTP/1.1\r\nHost: localhost\r\nConnection: close\r\n\r\n";
         String responses = connector.getResponses(requests);
@@ -206,7 +192,7 @@
      * Ensure that excessively large hexadecimal chunk body length is parsed properly.
      */
     @Test
-    public void testHttp10_ChunkedBodyTruncation() throws Exception
+    public void testHttp11_ChunkedBodyTruncation() throws Exception
     {
         String request = "POST /?id=123 HTTP/1.1\r\n" +
                 "Host: local\r\n" +
