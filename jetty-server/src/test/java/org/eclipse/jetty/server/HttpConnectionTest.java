--- conflicted
+++ resolved
@@ -196,28 +196,15 @@
 
         response=connector.getResponses("GET % HTTP/1.1\n"+
             "Host: localhost\n"+
-            "Connection: close\n"+
-            "\015\012");
-<<<<<<< HEAD
-        checkContains(response,0,"HTTP/1.1 400");
-=======
-            checkContains(response,0,"HTTP/1.1 400");
-
-            response=connector.getResponses("GET /foo/bar%c0%00 HTTP/1.1\n"+
-                    "Host: localhost\n"+
+            "Connection: close\n"+           
             "\015\012");
             checkContains(response,0,"HTTP/1.1 200"); //now fallback to iso-8859-1
-
+            
             response=connector.getResponses("GET /bad/utf8%c1 HTTP/1.1\n"+
-                    "Host: localhost\n"+
+                    "Host: localhost\n"+    
+                    "Connection: close\n"+
             "\015\012");
             checkContains(response,0,"HTTP/1.1 200"); //now fallback to iso-8859-1
-        }
-        finally
-        {
-            ((StdErrLog)Log.getLogger(AbstractHttpConnection.class)).setHideStacks(false);
-        }
->>>>>>> c82871b1
     }
 
     @Test
