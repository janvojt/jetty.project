--- conflicted
+++ resolved
@@ -1,9 +1,3 @@
-jetty-7.5.0-SNAPSHOT
- + 298502 Handle 200 Connect responses with no content-length
- + 351516 Refactored sessions to better support nosql session managers
- + 351576 Do not use deprecated method File.toURL()
-<<<<<<< HEAD
-
 jetty-8.0.0.RC0-SNAPSHOT
  + Merge from jetty-7.4.3
  + Enable annotations by default
@@ -15,14 +9,16 @@
  + 346180 jsp-2.2 support
  + Updated to jetty-7.4.2.v20110526
 
-=======
+jetty-7.5.0-SNAPSHOT
+ + 298502 Handle 200 Connect responses with no content-length
+ + 351516 Refactored sessions to better support nosql session managers
+ + 351576 Do not use deprecated method File.toURL()
  + 352046 Need try/catch around features set in XmlParser
  + 352176 xml parsing on startElement should be more flexible on using qName or localName
  + 352421 HttpURI paths beginning with '.'
  + 352684 Implemented spinning thread analyzer
  + 352786 GzipFilter fails to pass parameters to GzipResponseWrapper
- 
->>>>>>> 2be17748
+
 jetty-7.4.4.v20110707 July 7th 2011
  + 308851 Converted all jetty-client module tests to JUnit 4
  + 345268 JDBCSessionManager does not work with maxInactiveInterval = -1
