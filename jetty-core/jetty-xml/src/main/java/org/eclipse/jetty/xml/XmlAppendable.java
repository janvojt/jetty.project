--- conflicted
+++ resolved
@@ -33,40 +33,12 @@
     private final Stack<String> _tags = new Stack<>();
     private String _space = "";
 
-<<<<<<< HEAD
-    public XmlAppendable(OutputStream out, Charset charset) throws IOException
-    {
-        this(new OutputStreamWriter(out, charset), charset);
-    }
-
-    public XmlAppendable(Appendable out) throws IOException
-    {
-        this(out, 2);
-    }
-
-    public XmlAppendable(Appendable out, Charset charset) throws IOException
-    {
-        this(out, 2, charset);
-    }
-
-    public XmlAppendable(Appendable out, int indent) throws IOException
-    {
-        this(out, indent, StandardCharsets.UTF_8);
-    }
-
-    public XmlAppendable(Appendable out, int indent, Charset charset) throws IOException
-    {
-        _out = out;
-        _indent = indent;
-        _out.append("<?xml version=\"1.0\" encoding=\"").append(charset.name().toLowerCase(Locale.ENGLISH)).append("\"?>\n");
-=======
     public XmlAppendable(OutputStream out) throws IOException
     {
         Charset utf8 = StandardCharsets.UTF_8;
         _out = new OutputStreamWriter(out, utf8);
         _indent = 2;
         _out.append("<?xml version=\"1.0\" encoding=\"utf-8\"?>\n");
->>>>>>> 144c78fe
     }
 
     public XmlAppendable openTag(String tag, Map<String, String> attributes) throws IOException
