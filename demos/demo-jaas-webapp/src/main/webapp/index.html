--- conflicted
+++ resolved
@@ -9,7 +9,7 @@
 <body>
     <div class="topnav">
       <a class="menu" href="http://localhost:8080/">Demo Home</a>
-      <a class="menu" href="https://github.com/eclipse/jetty.project/tree/jetty-10.0.x/demos/demo-jaas-webapp">Source</a>
+      <a class="menu" href="https://github.com/eclipse/jetty.project/tree/jetty-11.0.x/demos/demo-jaas-webapp">Source</a>
       <a class="menu" href="https://www.eclipse.org/jetty/">Jetty Project Home</a>
       <a class="menu" href="https://www.eclipse.org/jetty/documentation/current/">Documentation</a>
       <a class="menu" href="https://webtide.com">Commercial Support</a>
@@ -32,17 +32,6 @@
     $ cd $JETTY_BASE
     $ java -jar $JETTY_HOME/start.jar --add-module=jaas
     </pre>
-<<<<<<< HEAD
-</p>
-<p>This will create a <code>$JETTY_BASE/start.d/jaas.ini</code> file to enable and parameterize JAAS.
-    This Jetty demo-jaas already has JAAS enabled by the demo-jaas module.</p>
-
-<p>The full source of this demonstration is available <a
-        href="https://github.com/eclipse/jetty.project/tree/jetty-11.0.x/demos/demo-jaas-webapp">here</a>.</p>
-=======
-    </p>
-    <p>The <code>demo</code> module pre-enables the <code>jaas</code> module.</p>
->>>>>>> 9bd1e436
 
     <h2>Using the Demo</h2>
     <p>
