//
// ========================================================================
// Copyright (c) 1995-2022 Mort Bay Consulting Pty Ltd and others.
//
// This program and the accompanying materials are made available under the
// terms of the Eclipse Public License v. 2.0 which is available at
// https://www.eclipse.org/legal/epl-2.0, or the Apache License, Version 2.0
// which is available at https://www.apache.org/licenses/LICENSE-2.0.
//
// SPDX-License-Identifier: EPL-2.0 OR Apache-2.0
// ========================================================================
//

package org.eclipse.jetty.ee9.quickstart;

import java.io.IOException;
import java.nio.file.Files;
import java.nio.file.Path;
import java.util.HashSet;
import java.util.Set;

import org.eclipse.jetty.ee9.annotations.AnnotationDecorator;
import org.eclipse.jetty.ee9.webapp.AbstractConfiguration;
import org.eclipse.jetty.ee9.webapp.Configuration;
import org.eclipse.jetty.ee9.webapp.StandardDescriptorProcessor;
import org.eclipse.jetty.ee9.webapp.WebAppContext;
import org.eclipse.jetty.ee9.webapp.WebDescriptor;
import org.eclipse.jetty.ee9.webapp.WebInfConfiguration;
import org.eclipse.jetty.ee9.webapp.WebXmlConfiguration;
import org.eclipse.jetty.server.Server;
import org.eclipse.jetty.util.IO;
import org.eclipse.jetty.util.StringUtil;
import org.eclipse.jetty.util.resource.Resource;
import org.eclipse.jetty.util.resource.ResourceFactory;
import org.slf4j.Logger;
import org.slf4j.LoggerFactory;

/**
 * QuickStartConfiguration
 * <p>
 * Prepare for quickstart generation, or usage.
 */
public class QuickStartConfiguration extends AbstractConfiguration
{
    private static final Logger LOG = LoggerFactory.getLogger(QuickStartConfiguration.class);

    public static final Set<Class<? extends Configuration>> __replacedConfigurations = new HashSet<>();
    public static final String ORIGIN_ATTRIBUTE = "org.eclipse.jetty.quickstart.origin";
    public static final String QUICKSTART_WEB_XML = "org.eclipse.jetty.quickstart.xml";
    public static final String MODE = "org.eclipse.jetty.quickstart.mode";

    static
    {
        __replacedConfigurations.add(org.eclipse.jetty.ee9.webapp.WebXmlConfiguration.class);
        __replacedConfigurations.add(org.eclipse.jetty.ee9.webapp.MetaInfConfiguration.class);
        __replacedConfigurations.add(org.eclipse.jetty.ee9.webapp.FragmentConfiguration.class);
        __replacedConfigurations.add(org.eclipse.jetty.ee9.annotations.AnnotationConfiguration.class);
    }

    private ResourceFactory.Closeable _resourceFactory;

    /** Configure the server for the quickstart mode.
     * <p>In practise this means calling <code>server.setDryRun(true)</code> for GENERATE mode</p>
     * @see Server#setDryRun(boolean)
     * @param server The server to configure
     * @param mode The quickstart mode
     */
    public static void configureMode(Server server, String mode)
    {
        if (mode != null && Mode.valueOf(mode) == Mode.GENERATE)
            server.setDryRun(true);
    }

    public enum Mode
    {
        GENERATE,  // Generate quickstart-web.xml and then stop
        AUTO,      // use or generate depending on the existance of quickstart-web.xml
        QUICKSTART // Use quickstart-web.xml
    }

    private Mode _mode = Mode.AUTO;
    private boolean _quickStart;
    private QuickStartDescriptorProcessor _quickStartDescriptorProcessor;

    public QuickStartConfiguration()
    {
        super(true);
        addDependencies(WebInfConfiguration.class);
        addDependents(WebXmlConfiguration.class);
    }

    @Override
    public void preConfigure(WebAppContext context) throws Exception
    {
        _resourceFactory = ResourceFactory.closeable();

        //check that webapp is suitable for quick start - it is not a packed war
        String war = context.getWar();
        if (war == null || war.length() <= 0 || !context.getBaseResource().isDirectory())
            throw new IllegalStateException("Bad Quickstart location");

        //look for quickstart-web.xml in WEB-INF of webapp
        Path quickStartWebXml = getQuickStartWebXml(context);
<<<<<<< HEAD
        LOG.debug("quickStartWebXml={}", quickStartWebXml);
=======
        if (LOG.isDebugEnabled())
            LOG.debug("quickStartWebXml={} exists={}", quickStartWebXml, Files.exists(quickStartWebXml));
>>>>>>> 144c78fe

        //Get the mode
        Object o = context.getAttribute(MODE);
        _mode = (o instanceof Mode m) 
            ? m 
            : (o instanceof String s) ? Mode.valueOf(s) : _mode;

        _quickStart = false;

        switch (_mode)
        {
            case GENERATE:
            {
                if (Files.exists(quickStartWebXml))
                    LOG.info("Regenerating {}", quickStartWebXml);
                else
                    LOG.info("Generating {}", quickStartWebXml);
                
                super.preConfigure(context);
                //generate the quickstart file then abort
                QuickStartGeneratorConfiguration generator = new QuickStartGeneratorConfiguration(true);
                configure(generator, context);
                context.addConfiguration(generator);
                break;
            }
            case AUTO:
            {
                if (Files.exists(quickStartWebXml))
                {
                    quickStart(context);
                }
                else
                {
                    if (LOG.isDebugEnabled())
                        LOG.debug("No quickstart xml file, starting webapp {} normally", context);
                    super.preConfigure(context);
                }
                break;
            }
            case QUICKSTART:
                if (Files.exists(quickStartWebXml))
                    quickStart(context);
                else
                    throw new IllegalStateException("No " + quickStartWebXml);
                break;

            default:
                throw new IllegalStateException(_mode.toString());
        }
    }

    protected void configure(QuickStartGeneratorConfiguration generator, WebAppContext context) throws IOException
    {
        Object attr;
        attr = context.getAttribute(ORIGIN_ATTRIBUTE);
        if (attr != null)
            generator.setOriginAttribute(attr.toString());

        Path quickStartWebXml = getQuickStartWebXml(context);
        generator.setQuickStartWebXml(quickStartWebXml);
    }

    @Override
    public void configure(WebAppContext context) throws Exception
    {
        if (!_quickStart)
        {
            super.configure(context);
        }
        else
        {
            //add the processor to handle normal web.xml content
            context.getMetaData().addDescriptorProcessor(new StandardDescriptorProcessor());

            //add a processor to handle extended web.xml format
            _quickStartDescriptorProcessor = new QuickStartDescriptorProcessor();
            context.getMetaData().addDescriptorProcessor(_quickStartDescriptorProcessor);

            //add a decorator that will find introspectable annotations
            context.getObjectFactory().addDecorator(new AnnotationDecorator(context)); //this must be the last Decorator because they are run in reverse order!

            if (LOG.isDebugEnabled())
                LOG.debug("configured {}", this);
        }
    }

    @Override
    public void postConfigure(WebAppContext context) throws Exception
    {
        super.postConfigure(context);
    }

    @Override
    public void deconfigure(WebAppContext context) throws Exception
    {
        super.deconfigure(context);
        if (_quickStartDescriptorProcessor != null)
        {
            _quickStartDescriptorProcessor.close();
            _quickStartDescriptorProcessor = null;
        }
        IO.close(_resourceFactory);
        _resourceFactory = null;
    }

    protected void quickStart(WebAppContext context)
        throws Exception
    {
        if (LOG.isDebugEnabled())
            LOG.info("Quickstarting {}", context);
        _quickStart = true;
        context.setConfigurations(context.getConfigurations().stream()
<<<<<<< HEAD
            .filter(c -> !__replacedConfigurations.contains(c.replaces()) && !__replacedConfigurations.contains(c.getClass()))
            .collect(Collectors.toList()).toArray(new Configuration[]{}));
        Path quickStartWebXml = getQuickStartWebXml(context);
        context.getMetaData().setWebDescriptor(new WebDescriptor(quickStartWebXml));
=======
            .filter(c -> !__replacedConfigurations.contains(c.replaces()))
            .filter(c -> !__replacedConfigurations.contains(c.getClass()))
            .toArray(Configuration[]::new));
        Path quickStartWebXml = getQuickStartWebXml(context);
        if (!Files.exists(quickStartWebXml))
            throw new IllegalStateException("Quickstart doesn't exist: " + quickStartWebXml);
        Resource quickStartWebResource = context.getResourceFactory().newResource(quickStartWebXml);
        context.getMetaData().setWebDescriptor(new WebDescriptor(quickStartWebResource));
>>>>>>> 144c78fe
        context.getServletContext().setEffectiveMajorVersion(context.getMetaData().getWebDescriptor().getMajorVersion());
        context.getServletContext().setEffectiveMinorVersion(context.getMetaData().getWebDescriptor().getMinorVersion());
    }

    /**
<<<<<<< HEAD
     * Set the quickstart-web.xml path reference into the webapp attributes.
     *
     * @param context the web app context
     * @param quickStartXml the path to the quickstart-web.xml
     */
    public static void setQuickStartXml(WebAppContext context, Path quickStartXml)
    {
        context.setAttribute(QUICKSTART_WEB_XML, quickStartXml);
    }

    /**
=======
>>>>>>> 144c78fe
     * Get the quickstart-web.xml Path from the webapp (from attributes if present, or built from the context's {@link WebAppContext#getWebInf()}).
     *
     * @param context the web app context
     * @return the Path for the quickstart-web.xml
     * @throws IOException if unable to build the quickstart xml
     */
    public static Path getQuickStartWebXml(WebAppContext context) throws IOException
    {
        Object attr = context.getAttribute(QUICKSTART_WEB_XML);
        if (attr instanceof Path)
            return (Path)attr;

        Path webInfDir = getWebInfPath(context);
<<<<<<< HEAD
        Path qstartFile = webInfDir.resolve("quickstart-web.xml");
=======
        Path qstartPath = webInfDir.resolve("quickstart-web.xml");
>>>>>>> 144c78fe

        if (attr != null && StringUtil.isNotBlank(attr.toString()))
        {
            Resource resource;
            String attrValue = attr.toString();
            try
            {
                // Try a relative resolution
                resource = context.getResourceFactory().newResource(webInfDir.resolve(attrValue));
            }
            catch (Throwable th)
            {
                // try as a resource
                resource = context.getResourceFactory().newResource(attrValue);
            }
            if (resource != null)
            {
                Path attrPath = resource.getPath();
                if (attrPath != null)
                {
                    if (LOG.isDebugEnabled())
<<<<<<< HEAD
                    {
                        LOG.debug("Using quickstart attribute {} value of {}", attr, attrValue);
                    }
                    qstartFile = attrPath;
=======
                        LOG.debug("Using quickstart attribute {} value of {}", attr, attrValue);
                    qstartPath = attrPath;
>>>>>>> 144c78fe
                }
            }
        }
        if (LOG.isDebugEnabled())
<<<<<<< HEAD
        {
            LOG.debug("Using quickstart location: {}", qstartFile);
        }
        context.setAttribute(QUICKSTART_WEB_XML, qstartFile);
        return qstartFile;
=======
            LOG.debug("Using quickstart location: {}", qstartPath);
        context.setAttribute(QUICKSTART_WEB_XML, qstartPath);
        return qstartPath;
>>>>>>> 144c78fe
    }

    private static Path getWebInfPath(WebAppContext context) throws IOException
    {
        Path webInfDir = null;
        Resource webInf = context.getWebInf();
        if (webInf != null)
        {
            webInfDir = webInf.getPath();
        }

        if (webInfDir == null)
        {
<<<<<<< HEAD
            Path baseResourcePath = context.getBaseResource().getPath();
            webInfDir = baseResourcePath.resolve("WEB-INF");
            if (!Files.exists(webInfDir))
                Files.createDirectories(webInfDir);
        }
        return webInfDir;
=======
            Path baseResourcePath = findFirstWritablePath(context);
            webInfDir = baseResourcePath.resolve("WEB-INF");
            if (!Files.exists(webInfDir))
                Files.createDirectories(webInfDir);
        }
        return webInfDir;
    }

    private static Path findFirstWritablePath(WebAppContext context) throws IOException
    {
        for (Resource resource: context.getBaseResource())
        {
            Path path = resource.getPath();
            if (path == null || !Files.isDirectory(path) || !Files.isWritable(path))
                continue; // skip
            return path;
        }
        throw new IOException("Unable to find writable path in Base Resources");
>>>>>>> 144c78fe
    }
}<|MERGE_RESOLUTION|>--- conflicted
+++ resolved
@@ -101,12 +101,8 @@
 
         //look for quickstart-web.xml in WEB-INF of webapp
         Path quickStartWebXml = getQuickStartWebXml(context);
-<<<<<<< HEAD
-        LOG.debug("quickStartWebXml={}", quickStartWebXml);
-=======
         if (LOG.isDebugEnabled())
             LOG.debug("quickStartWebXml={} exists={}", quickStartWebXml, Files.exists(quickStartWebXml));
->>>>>>> 144c78fe
 
         //Get the mode
         Object o = context.getAttribute(MODE);
@@ -219,12 +215,6 @@
             LOG.info("Quickstarting {}", context);
         _quickStart = true;
         context.setConfigurations(context.getConfigurations().stream()
-<<<<<<< HEAD
-            .filter(c -> !__replacedConfigurations.contains(c.replaces()) && !__replacedConfigurations.contains(c.getClass()))
-            .collect(Collectors.toList()).toArray(new Configuration[]{}));
-        Path quickStartWebXml = getQuickStartWebXml(context);
-        context.getMetaData().setWebDescriptor(new WebDescriptor(quickStartWebXml));
-=======
             .filter(c -> !__replacedConfigurations.contains(c.replaces()))
             .filter(c -> !__replacedConfigurations.contains(c.getClass()))
             .toArray(Configuration[]::new));
@@ -233,26 +223,11 @@
             throw new IllegalStateException("Quickstart doesn't exist: " + quickStartWebXml);
         Resource quickStartWebResource = context.getResourceFactory().newResource(quickStartWebXml);
         context.getMetaData().setWebDescriptor(new WebDescriptor(quickStartWebResource));
->>>>>>> 144c78fe
         context.getServletContext().setEffectiveMajorVersion(context.getMetaData().getWebDescriptor().getMajorVersion());
         context.getServletContext().setEffectiveMinorVersion(context.getMetaData().getWebDescriptor().getMinorVersion());
     }
 
     /**
-<<<<<<< HEAD
-     * Set the quickstart-web.xml path reference into the webapp attributes.
-     *
-     * @param context the web app context
-     * @param quickStartXml the path to the quickstart-web.xml
-     */
-    public static void setQuickStartXml(WebAppContext context, Path quickStartXml)
-    {
-        context.setAttribute(QUICKSTART_WEB_XML, quickStartXml);
-    }
-
-    /**
-=======
->>>>>>> 144c78fe
      * Get the quickstart-web.xml Path from the webapp (from attributes if present, or built from the context's {@link WebAppContext#getWebInf()}).
      *
      * @param context the web app context
@@ -266,11 +241,7 @@
             return (Path)attr;
 
         Path webInfDir = getWebInfPath(context);
-<<<<<<< HEAD
-        Path qstartFile = webInfDir.resolve("quickstart-web.xml");
-=======
         Path qstartPath = webInfDir.resolve("quickstart-web.xml");
->>>>>>> 144c78fe
 
         if (attr != null && StringUtil.isNotBlank(attr.toString()))
         {
@@ -292,30 +263,15 @@
                 if (attrPath != null)
                 {
                     if (LOG.isDebugEnabled())
-<<<<<<< HEAD
-                    {
-                        LOG.debug("Using quickstart attribute {} value of {}", attr, attrValue);
-                    }
-                    qstartFile = attrPath;
-=======
                         LOG.debug("Using quickstart attribute {} value of {}", attr, attrValue);
                     qstartPath = attrPath;
->>>>>>> 144c78fe
                 }
             }
         }
         if (LOG.isDebugEnabled())
-<<<<<<< HEAD
-        {
-            LOG.debug("Using quickstart location: {}", qstartFile);
-        }
-        context.setAttribute(QUICKSTART_WEB_XML, qstartFile);
-        return qstartFile;
-=======
             LOG.debug("Using quickstart location: {}", qstartPath);
         context.setAttribute(QUICKSTART_WEB_XML, qstartPath);
         return qstartPath;
->>>>>>> 144c78fe
     }
 
     private static Path getWebInfPath(WebAppContext context) throws IOException
@@ -329,14 +285,6 @@
 
         if (webInfDir == null)
         {
-<<<<<<< HEAD
-            Path baseResourcePath = context.getBaseResource().getPath();
-            webInfDir = baseResourcePath.resolve("WEB-INF");
-            if (!Files.exists(webInfDir))
-                Files.createDirectories(webInfDir);
-        }
-        return webInfDir;
-=======
             Path baseResourcePath = findFirstWritablePath(context);
             webInfDir = baseResourcePath.resolve("WEB-INF");
             if (!Files.exists(webInfDir))
@@ -355,6 +303,5 @@
             return path;
         }
         throw new IOException("Unable to find writable path in Base Resources");
->>>>>>> 144c78fe
     }
 }