//
// ========================================================================
// Copyright (c) 1995-2020 Mort Bay Consulting Pty Ltd and others.
//
// This program and the accompanying materials are made available under
// the terms of the Eclipse Public License 2.0 which is available at
// https://www.eclipse.org/legal/epl-2.0
//
// This Source Code may also be made available under the following
// Secondary Licenses when the conditions for such availability set
// forth in the Eclipse Public License, v. 2.0 are satisfied:
// the Apache License v2.0 which is available at
// https://www.apache.org/licenses/LICENSE-2.0
//
// SPDX-License-Identifier: EPL-2.0 OR Apache-2.0
// ========================================================================
//

package org.eclipse.jetty.client;

import java.io.ByteArrayOutputStream;
import java.io.IOException;
import java.io.InputStream;
import java.io.OutputStream;
import java.net.HttpCookie;
import java.net.InetSocketAddress;
import java.net.ServerSocket;
import java.net.Socket;
import java.net.URI;
import java.net.URLEncoder;
import java.net.UnknownHostException;
import java.nio.ByteBuffer;
import java.nio.charset.StandardCharsets;
import java.nio.file.Files;
import java.nio.file.Path;
import java.nio.file.Paths;
import java.nio.file.StandardOpenOption;
import java.util.ArrayList;
import java.util.Arrays;
import java.util.Collections;
import java.util.Iterator;
import java.util.List;
import java.util.NoSuchElementException;
import java.util.Random;
import java.util.concurrent.CountDownLatch;
import java.util.concurrent.Exchanger;
import java.util.concurrent.ExecutionException;
import java.util.concurrent.TimeUnit;
import java.util.concurrent.TimeoutException;
import java.util.concurrent.atomic.AtomicBoolean;
import java.util.concurrent.atomic.AtomicInteger;
import java.util.concurrent.atomic.AtomicLong;
import java.util.concurrent.atomic.AtomicReference;
import java.util.function.LongConsumer;
import javax.servlet.ServletException;
import javax.servlet.ServletOutputStream;
import javax.servlet.http.HttpServletRequest;
import javax.servlet.http.HttpServletResponse;

import org.eclipse.jetty.client.api.Connection;
import org.eclipse.jetty.client.api.ContentProvider;
import org.eclipse.jetty.client.api.ContentResponse;
import org.eclipse.jetty.client.api.Destination;
import org.eclipse.jetty.client.api.Request;
import org.eclipse.jetty.client.api.Response;
import org.eclipse.jetty.client.api.Result;
import org.eclipse.jetty.client.http.HttpClientTransportOverHTTP;
import org.eclipse.jetty.client.http.HttpConnectionOverHTTP;
import org.eclipse.jetty.client.util.BufferingResponseListener;
import org.eclipse.jetty.client.util.BytesContentProvider;
import org.eclipse.jetty.client.util.DeferredContentProvider;
import org.eclipse.jetty.client.util.FutureResponseListener;
import org.eclipse.jetty.client.util.StringContentProvider;
import org.eclipse.jetty.http.BadMessageException;
import org.eclipse.jetty.http.HttpField;
import org.eclipse.jetty.http.HttpHeader;
import org.eclipse.jetty.http.HttpHeaderValue;
import org.eclipse.jetty.http.HttpMethod;
import org.eclipse.jetty.http.HttpScheme;
import org.eclipse.jetty.http.HttpVersion;
import org.eclipse.jetty.io.AbstractConnection;
import org.eclipse.jetty.io.ClientConnector;
import org.eclipse.jetty.io.EndPoint;
import org.eclipse.jetty.server.handler.AbstractHandler;
import org.eclipse.jetty.toolchain.test.Net;
import org.eclipse.jetty.toolchain.test.jupiter.WorkDir;
import org.eclipse.jetty.toolchain.test.jupiter.WorkDirExtension;
import org.eclipse.jetty.util.BufferUtil;
import org.eclipse.jetty.util.Callback;
import org.eclipse.jetty.util.FuturePromise;
import org.eclipse.jetty.util.IO;
import org.eclipse.jetty.util.Promise;
import org.eclipse.jetty.util.SocketAddressResolver;
import org.eclipse.jetty.util.log.StacklessLogging;
import org.hamcrest.Matchers;
import org.junit.jupiter.api.Assumptions;
import org.junit.jupiter.api.condition.DisabledIfSystemProperty;
import org.junit.jupiter.api.extension.ExtendWith;
import org.junit.jupiter.params.ParameterizedTest;
import org.junit.jupiter.params.provider.ArgumentsSource;

import static org.hamcrest.MatcherAssert.assertThat;
import static org.hamcrest.Matchers.containsString;
import static org.hamcrest.Matchers.instanceOf;
import static org.junit.jupiter.api.Assertions.assertArrayEquals;
import static org.junit.jupiter.api.Assertions.assertEquals;
import static org.junit.jupiter.api.Assertions.assertFalse;
import static org.junit.jupiter.api.Assertions.assertNotNull;
import static org.junit.jupiter.api.Assertions.assertThrows;
import static org.junit.jupiter.api.Assertions.assertTrue;

@ExtendWith(WorkDirExtension.class)
public class HttpClientTest extends AbstractHttpClientServerTest
{
    // @checkstyle-disable-check : AvoidEscapedUnicodeCharactersCheck
    public WorkDir testdir;

    @ParameterizedTest
    @ArgumentsSource(ScenarioProvider.class)
    public void testStoppingClosesConnections(Scenario scenario) throws Exception
    {
        start(scenario, new EmptyServerHandler());

        String host = "localhost";
        int port = connector.getLocalPort();
        String path = "/";
        Request request = client.newRequest(scenario.getScheme() + "://" + host + ":" + port + path);
        Response response = request.send();
        assertEquals(200, response.getStatus());

        HttpDestination destination = (HttpDestination)client.resolveDestination(request);
        DuplexConnectionPool connectionPool = (DuplexConnectionPool)destination.getConnectionPool();

        long start = System.nanoTime();
        HttpConnectionOverHTTP connection = null;
        while (connection == null && TimeUnit.NANOSECONDS.toSeconds(System.nanoTime() - start) < 5)
        {
            connection = (HttpConnectionOverHTTP)connectionPool.getIdleConnections().peek();
            TimeUnit.MILLISECONDS.sleep(10);
        }
        assertNotNull(connection);

        String uri = destination.getScheme() + "://" + destination.getHost() + ":" + destination.getPort();
        client.getCookieStore().add(URI.create(uri), new HttpCookie("foo", "bar"));

        client.stop();

        assertEquals(0, client.getDestinations().size());
        assertEquals(0, connectionPool.getIdleConnectionCount());
        assertEquals(0, connectionPool.getActiveConnectionCount());
        assertFalse(connection.getEndPoint().isOpen());
    }

    @ParameterizedTest
    @ArgumentsSource(ScenarioProvider.class)
    public void testDestinationCount(Scenario scenario) throws Exception
    {
        start(scenario, new EmptyServerHandler());

        String host = "localhost";
        int port = connector.getLocalPort();
        client.GET(scenario.getScheme() + "://" + host + ":" + port);

        List<Destination> destinations = client.getDestinations();
        assertNotNull(destinations);
        assertEquals(1, destinations.size());
        Destination destination = destinations.get(0);
        assertNotNull(destination);
        assertEquals(scenario.getScheme(), destination.getScheme());
        assertEquals(host, destination.getHost());
        assertEquals(port, destination.getPort());
    }

    @ParameterizedTest
    @ArgumentsSource(ScenarioProvider.class)
    public void testGETResponseWithoutContent(Scenario scenario) throws Exception
    {
        start(scenario, new EmptyServerHandler());

        Response response = client.GET(scenario.getScheme() + "://localhost:" + connector.getLocalPort());

        assertNotNull(response);
        assertEquals(200, response.getStatus());
    }

    @ParameterizedTest
    @ArgumentsSource(ScenarioProvider.class)
    public void testGETResponseWithContent(Scenario scenario) throws Exception
    {
        byte[] data = new byte[]{0, 1, 2, 3, 4, 5, 6, 7};
        start(scenario, new AbstractHandler()
        {
            @Override
            public void handle(String target, org.eclipse.jetty.server.Request baseRequest, HttpServletRequest request, HttpServletResponse response) throws IOException
            {
                response.getOutputStream().write(data);
                baseRequest.setHandled(true);
            }
        });

        client.setConnectBlocking(true);
        ContentResponse response = client.GET(scenario.getScheme() + "://localhost:" + connector.getLocalPort());

        assertNotNull(response);
        assertEquals(200, response.getStatus());
        byte[] content = response.getContent();
        assertArrayEquals(data, content);
    }

    @ParameterizedTest
    @ArgumentsSource(ScenarioProvider.class)
    public void testGETWithParametersResponseWithContent(Scenario scenario) throws Exception
    {
        String paramName1 = "a";
        String paramName2 = "b";
        start(scenario, new AbstractHandler()
        {
            @Override
            public void handle(String target, org.eclipse.jetty.server.Request baseRequest, HttpServletRequest request, HttpServletResponse response) throws IOException
            {
                response.setCharacterEncoding("UTF-8");
                ServletOutputStream output = response.getOutputStream();
                String paramValue1 = request.getParameter(paramName1);
                output.write(paramValue1.getBytes(StandardCharsets.UTF_8));
                String paramValue2 = request.getParameter(paramName2);
                assertEquals("", paramValue2);
                output.write("empty".getBytes(StandardCharsets.UTF_8));
                baseRequest.setHandled(true);
            }
        });

        String value1 = "\u20AC";
        String paramValue1 = URLEncoder.encode(value1, "UTF-8");
        String query = paramName1 + "=" + paramValue1 + "&" + paramName2;
        ContentResponse response = client.GET(scenario.getScheme() + "://localhost:" + connector.getLocalPort() + "/?" + query);

        assertNotNull(response);
        assertEquals(200, response.getStatus());
        String content = new String(response.getContent(), StandardCharsets.UTF_8);
        assertEquals(value1 + "empty", content);
    }

    @ParameterizedTest
    @ArgumentsSource(ScenarioProvider.class)
    public void testGETWithParametersMultiValuedResponseWithContent(Scenario scenario) throws Exception
    {
        String paramName1 = "a";
        String paramName2 = "b";
        start(scenario, new AbstractHandler()
        {
            @Override
            public void handle(String target, org.eclipse.jetty.server.Request baseRequest, HttpServletRequest request, HttpServletResponse response) throws IOException
            {
                response.setCharacterEncoding("UTF-8");
                ServletOutputStream output = response.getOutputStream();
                String[] paramValues1 = request.getParameterValues(paramName1);
                for (String paramValue : paramValues1)
                {
                    output.write(paramValue.getBytes(StandardCharsets.UTF_8));
                }
                String paramValue2 = request.getParameter(paramName2);
                output.write(paramValue2.getBytes(StandardCharsets.UTF_8));
                baseRequest.setHandled(true);
            }
        });

        String value11 = "\u20AC";
        String value12 = "\u20AA";
        String value2 = "&";
        String paramValue11 = URLEncoder.encode(value11, "UTF-8");
        String paramValue12 = URLEncoder.encode(value12, "UTF-8");
        String paramValue2 = URLEncoder.encode(value2, "UTF-8");
        String query = paramName1 + "=" + paramValue11 + "&" + paramName1 + "=" + paramValue12 + "&" + paramName2 + "=" + paramValue2;
        ContentResponse response = client.GET(scenario.getScheme() + "://localhost:" + connector.getLocalPort() + "/?" + query);

        assertNotNull(response);
        assertEquals(200, response.getStatus());
        String content = new String(response.getContent(), StandardCharsets.UTF_8);
        assertEquals(value11 + value12 + value2, content);
    }

    @ParameterizedTest
    @ArgumentsSource(ScenarioProvider.class)
    public void testPOSTWithParameters(Scenario scenario) throws Exception
    {
        String paramName = "a";
        String paramValue = "\u20AC";
        start(scenario, new AbstractHandler()
        {
            @Override
            public void handle(String target, org.eclipse.jetty.server.Request baseRequest, HttpServletRequest request, HttpServletResponse response) throws IOException
            {
                baseRequest.setHandled(true);
                String value = request.getParameter(paramName);
                if (paramValue.equals(value))
                {
                    response.setCharacterEncoding("UTF-8");
                    response.setContentType("text/plain");
                    response.getOutputStream().print(value);
                }
            }
        });

        ContentResponse response = client.POST(scenario.getScheme() + "://localhost:" + connector.getLocalPort())
            .param(paramName, paramValue)
            .timeout(5, TimeUnit.SECONDS)
            .send();

        assertNotNull(response);
        assertEquals(200, response.getStatus());
        assertEquals(paramValue, new String(response.getContent(), StandardCharsets.UTF_8));
    }

    @ParameterizedTest
    @ArgumentsSource(ScenarioProvider.class)
    public void testPUTWithParameters(Scenario scenario) throws Exception
    {
        String paramName = "a";
        String paramValue = "\u20AC";
        String encodedParamValue = URLEncoder.encode(paramValue, "UTF-8");
        start(scenario, new AbstractHandler()
        {
            @Override
            public void handle(String target, org.eclipse.jetty.server.Request baseRequest, HttpServletRequest request, HttpServletResponse response) throws IOException
            {
                baseRequest.setHandled(true);
                String value = request.getParameter(paramName);
                if (paramValue.equals(value))
                {
                    response.setCharacterEncoding("UTF-8");
                    response.setContentType("text/plain");
                    response.getOutputStream().print(value);
                }
            }
        });

        URI uri = URI.create(scenario.getScheme() + "://localhost:" + connector.getLocalPort() + "/path?" + paramName + "=" + encodedParamValue);
        ContentResponse response = client.newRequest(uri)
            .method(HttpMethod.PUT)
            .timeout(5, TimeUnit.SECONDS)
            .send();

        assertNotNull(response);
        assertEquals(200, response.getStatus());
        assertEquals(paramValue, new String(response.getContent(), StandardCharsets.UTF_8));
    }

    @ParameterizedTest
    @ArgumentsSource(ScenarioProvider.class)
    public void testPOSTWithParametersWithContent(Scenario scenario) throws Exception
    {
        byte[] content = {0, 1, 2, 3};
        String paramName = "a";
        String paramValue = "\u20AC";
        start(scenario, new AbstractHandler()
        {
            @Override
            public void handle(String target, org.eclipse.jetty.server.Request baseRequest, HttpServletRequest request, HttpServletResponse response) throws IOException
            {
                baseRequest.setHandled(true);
                consume(request.getInputStream(), true);
                String value = request.getParameter(paramName);
                if (paramValue.equals(value))
                {
                    response.setCharacterEncoding("UTF-8");
                    response.setContentType("text/plain");
                    response.getOutputStream().write(content);
                }
            }
        });

        ContentResponse response = client.POST(scenario.getScheme() + "://localhost:" + connector.getLocalPort() + "/?b=1")
            .param(paramName, paramValue)
            .content(new BytesContentProvider(content))
            .timeout(5, TimeUnit.SECONDS)
            .send();

        assertNotNull(response);
        assertEquals(200, response.getStatus());
        assertArrayEquals(content, response.getContent());
    }

    @ParameterizedTest
    @ArgumentsSource(ScenarioProvider.class)
    public void testPOSTWithContentNotifiesRequestContentListener(Scenario scenario) throws Exception
    {
        start(scenario, new AbstractHandler()
        {
            @Override
            public void handle(String target, org.eclipse.jetty.server.Request baseRequest, HttpServletRequest request, HttpServletResponse response) throws IOException
            {
                baseRequest.setHandled(true);
                consume(request.getInputStream(), true);
            }
        });

        byte[] content = {0, 1, 2, 3};
        ContentResponse response = client.POST(scenario.getScheme() + "://localhost:" + connector.getLocalPort())
            .onRequestContent((request, buffer) ->
            {
                byte[] bytes = new byte[buffer.remaining()];
                buffer.get(bytes);
                if (!Arrays.equals(content, bytes))
                    request.abort(new Exception());
            })
            .content(new BytesContentProvider(content))
            .timeout(5, TimeUnit.SECONDS)
            .send();

        assertNotNull(response);
        assertEquals(200, response.getStatus());
    }

    @ParameterizedTest
    @ArgumentsSource(ScenarioProvider.class)
    public void testPOSTWithContentTracksProgress(Scenario scenario) throws Exception
    {
        start(scenario, new AbstractHandler()
        {
            @Override
            public void handle(String target, org.eclipse.jetty.server.Request baseRequest, HttpServletRequest request, HttpServletResponse response) throws IOException
            {
                baseRequest.setHandled(true);
                consume(request.getInputStream(), true);
            }
        });

        AtomicInteger progress = new AtomicInteger();
        ContentResponse response = client.POST(scenario.getScheme() + "://localhost:" + connector.getLocalPort())
            .onRequestContent((request, buffer) ->
            {
                byte[] bytes = new byte[buffer.remaining()];
                assertEquals(1, bytes.length);
                buffer.get(bytes);
                assertEquals(bytes[0], progress.getAndIncrement());
            })
            .content(new BytesContentProvider(new byte[]{0}, new byte[]{1}, new byte[]{2}, new byte[]{3}, new byte[]{4}))
            .timeout(5, TimeUnit.SECONDS)
            .send();

        assertNotNull(response);
        assertEquals(200, response.getStatus());
        assertEquals(5, progress.get());
    }

    @ParameterizedTest
    @ArgumentsSource(ScenarioProvider.class)
    public void testQueuedRequestIsSentWhenPreviousRequestSucceeded(Scenario scenario) throws Exception
    {
        start(scenario, new EmptyServerHandler());

        client.setMaxConnectionsPerDestination(1);

        CountDownLatch latch = new CountDownLatch(1);
        CountDownLatch successLatch = new CountDownLatch(2);
        client.newRequest("localhost", connector.getLocalPort())
            .scheme(scenario.getScheme())
            .onRequestBegin(request ->
            {
                try
                {
                    latch.await();
                }
                catch (InterruptedException x)
                {
                    x.printStackTrace();
                }
            })
            .send(new Response.Listener.Adapter()
            {
                @Override
                public void onSuccess(Response response)
                {
                    assertEquals(200, response.getStatus());
                    successLatch.countDown();
                }
            });

        client.newRequest("localhost", connector.getLocalPort())
            .scheme(scenario.getScheme())
            .onRequestQueued(request -> latch.countDown())
            .send(new Response.Listener.Adapter()
            {
                @Override
                public void onSuccess(Response response)
                {
                    assertEquals(200, response.getStatus());
                    successLatch.countDown();
                }
            });

        assertTrue(successLatch.await(5, TimeUnit.SECONDS));
    }

    @ParameterizedTest
    @ArgumentsSource(ScenarioProvider.class)
    public void testQueuedRequestIsSentWhenPreviousRequestClosedConnection(Scenario scenario) throws Exception
    {
        start(scenario, new AbstractHandler()
        {
            @Override
            public void handle(String target, org.eclipse.jetty.server.Request baseRequest, HttpServletRequest request, HttpServletResponse response)
            {
                if (target.endsWith("/one"))
                    baseRequest.getHttpChannel().getEndPoint().close();
                else
                    baseRequest.setHandled(true);
            }
        });

        client.setMaxConnectionsPerDestination(1);

        try (StacklessLogging ignored = new StacklessLogging(org.eclipse.jetty.server.HttpChannel.class))
        {
            CountDownLatch latch = new CountDownLatch(2);
            client.newRequest("localhost", connector.getLocalPort())
                .scheme(scenario.getScheme())
                .path("/one")
                .onResponseFailure((response, failure) -> latch.countDown())
                .send(null);

            client.newRequest("localhost", connector.getLocalPort())
                .scheme(scenario.getScheme())
                .path("/two")
                .onResponseSuccess(response ->
                {
                    assertEquals(200, response.getStatus());
                    latch.countDown();
                })
                .send(null);

            assertTrue(latch.await(5, TimeUnit.SECONDS));
        }
    }

    @ParameterizedTest
    @ArgumentsSource(ScenarioProvider.class)
    public void testExchangeIsCompleteOnlyWhenBothRequestAndResponseAreComplete(Scenario scenario) throws Exception
    {
        start(scenario, new AbstractHandler()
        {
            @Override
            public void handle(String target, org.eclipse.jetty.server.Request baseRequest, HttpServletRequest request, HttpServletResponse response) throws IOException
            {
                baseRequest.setHandled(true);
                response.setContentLength(0);
                response.setStatus(200);
                response.flushBuffer();

                byte[] buffer = new byte[1024];
                InputStream in = request.getInputStream();
                while (true)
                {
                    int read = in.read(buffer);
                    if (read < 0)
                        break;
                }
            }
        });

        // Prepare a big file to upload
        Path targetTestsDir = testdir.getEmptyPathDir();
        Files.createDirectories(targetTestsDir);
        Path file = Paths.get(targetTestsDir.toString(), "http_client_conversation.big");
        try (OutputStream output = Files.newOutputStream(file, StandardOpenOption.CREATE))
        {
            byte[] kb = new byte[1024];
            for (int i = 0; i < 10 * 1024; ++i)
            {
                output.write(kb);
            }
        }

        CountDownLatch latch = new CountDownLatch(3);
        AtomicLong exchangeTime = new AtomicLong();
        AtomicLong requestTime = new AtomicLong();
        AtomicLong responseTime = new AtomicLong();
        client.newRequest("localhost", connector.getLocalPort())
            .scheme(scenario.getScheme())
            .file(file)
            .onRequestSuccess(request ->
            {
                requestTime.set(System.nanoTime());
                latch.countDown();
            })
            .send(new Response.Listener.Adapter()
            {
                @Override
                public void onSuccess(Response response)
                {
                    responseTime.set(System.nanoTime());
                    latch.countDown();
                }

                @Override
                public void onComplete(Result result)
                {
                    exchangeTime.set(System.nanoTime());
                    latch.countDown();
                }
            });

        assertTrue(latch.await(10, TimeUnit.SECONDS));

        assertTrue(requestTime.get() <= exchangeTime.get());
        assertTrue(responseTime.get() <= exchangeTime.get());

        // Give some time to the server to consume the request content
        // This is just to avoid exception traces in the test output
        Thread.sleep(1000);

        Files.delete(file);
    }

    @ParameterizedTest
    @ArgumentsSource(ScenarioProvider.class)
    public void testExchangeIsCompleteWhenRequestFailsMidwayWithResponse(Scenario scenario) throws Exception
    {
        start(scenario, new AbstractHandler()
        {
            @Override
            public void handle(String target, org.eclipse.jetty.server.Request baseRequest, HttpServletRequest request, HttpServletResponse response) throws IOException
            {
                // Echo back
                IO.copy(request.getInputStream(), response.getOutputStream());
            }
        });

        CountDownLatch latch = new CountDownLatch(1);
        client.newRequest("localhost", connector.getLocalPort())
            .scheme(scenario.getScheme())
            // The second ByteBuffer set to null will throw an exception
            .content(new ContentProvider()
            {
                @Override
                public long getLength()
                {
                    return -1;
                }

                @Override
                public Iterator<ByteBuffer> iterator()
                {
                    return new Iterator<>()
                    {
                        @Override
                        public boolean hasNext()
                        {
                            return true;
                        }

                        @Override
                        public ByteBuffer next()
                        {
                            throw new NoSuchElementException("explicitly_thrown_by_test");
                        }

                        @Override
                        public void remove()
                        {
                            throw new UnsupportedOperationException();
                        }
                    };
                }
            })
            .send(new Response.Listener.Adapter()
            {
                @Override
                public void onComplete(Result result)
                {
                    latch.countDown();
                }
            });

        assertTrue(latch.await(5, TimeUnit.SECONDS));
    }

    @ParameterizedTest
    @ArgumentsSource(ScenarioProvider.class)
    public void testExchangeIsCompleteWhenRequestFailsWithNoResponse(Scenario scenario) throws Exception
    {
        start(scenario, new EmptyServerHandler());

        CountDownLatch latch = new CountDownLatch(1);
        String host = "localhost";
        int port = connector.getLocalPort();
        client.newRequest(host, port)
            .scheme(scenario.getScheme())
            .onRequestBegin(r ->
            {
                HttpDestination destination = (HttpDestination)client.resolveDestination(r);
                DuplexConnectionPool connectionPool = (DuplexConnectionPool)destination.getConnectionPool();
                connectionPool.getActiveConnections().iterator().next().close();
            })
            .send(new Response.Listener.Adapter()
            {
                @Override
                public void onComplete(Result result)
                {
                    latch.countDown();
                }
            });

        assertTrue(latch.await(5, TimeUnit.SECONDS));
    }

    @ParameterizedTest
    @ArgumentsSource(ScenarioProvider.class)
    @DisabledIfSystemProperty(named = "env", matches = "ci") // TODO: SLOW, needs review
    public void testRequestIdleTimeout(Scenario scenario) throws Exception
    {
        long idleTimeout = 1000;
        start(scenario, new AbstractHandler()
        {
            @Override
            public void handle(String target, org.eclipse.jetty.server.Request baseRequest, HttpServletRequest request, HttpServletResponse response) throws ServletException
            {
                try
                {
                    baseRequest.setHandled(true);
                    TimeUnit.MILLISECONDS.sleep(2 * idleTimeout);
                }
                catch (InterruptedException x)
                {
                    throw new ServletException(x);
                }
            }
        });

        String host = "localhost";
        int port = connector.getLocalPort();
        assertThrows(TimeoutException.class, () ->
            client.newRequest(host, port)
                .scheme(scenario.getScheme())
                .idleTimeout(idleTimeout, TimeUnit.MILLISECONDS)
                .timeout(3 * idleTimeout, TimeUnit.MILLISECONDS)
                .send());

        // Make another request without specifying the idle timeout, should not fail
        ContentResponse response = client.newRequest(host, port)
            .scheme(scenario.getScheme())
            .timeout(3 * idleTimeout, TimeUnit.MILLISECONDS)
            .send();

        assertNotNull(response);
        assertEquals(200, response.getStatus());
    }

    @ParameterizedTest
    @ArgumentsSource(ScenarioProvider.class)
    public void testSendToIPv6Address(Scenario scenario) throws Exception
    {
        Assumptions.assumeTrue(Net.isIpv6InterfaceAvailable());
        start(scenario, new EmptyServerHandler());

        ContentResponse response = client.newRequest("[::1]", connector.getLocalPort())
            .scheme(scenario.getScheme())
            .timeout(5, TimeUnit.SECONDS)
            .send();

        assertNotNull(response);
        assertEquals(200, response.getStatus());
    }

    @ParameterizedTest
    @ArgumentsSource(ScenarioProvider.class)
    public void testHeaderProcessing(Scenario scenario) throws Exception
    {
        String headerName = "X-Header-Test";
        start(scenario, new AbstractHandler()
        {
            @Override
            public void handle(String target, org.eclipse.jetty.server.Request baseRequest, HttpServletRequest request, HttpServletResponse response)
            {
                baseRequest.setHandled(true);
                response.setHeader(headerName, "X");
            }
        });

        ContentResponse response = client.newRequest("localhost", connector.getLocalPort())
            .scheme(scenario.getScheme())
            .onResponseHeader((response1, field) -> !field.getName().equals(headerName))
            .timeout(5, TimeUnit.SECONDS)
            .send();

        assertNotNull(response);
        assertEquals(200, response.getStatus());
        assertFalse(response.getHeaders().containsKey(headerName));
    }

    @ParameterizedTest
    @ArgumentsSource(ScenarioProvider.class)
    public void testAllHeadersDiscarded(Scenario scenario) throws Exception
    {
        start(scenario, new EmptyServerHandler());

        int count = 10;
        CountDownLatch latch = new CountDownLatch(count);
        for (int i = 0; i < count; ++i)
        {
            client.newRequest("localhost", connector.getLocalPort())
                .scheme(scenario.getScheme())
                .send(new Response.Listener.Adapter()
                {
                    @Override
                    public boolean onHeader(Response response, HttpField field)
                    {
                        return false;
                    }

                    @Override
                    public void onComplete(Result result)
                    {
                        if (result.isSucceeded())
                            latch.countDown();
                    }
                });
        }

        assertTrue(latch.await(10, TimeUnit.SECONDS));
    }

    @ParameterizedTest
    @ArgumentsSource(ScenarioProvider.class)
    public void testHEADWithResponseContentLength(Scenario scenario) throws Exception
    {
        int length = 1024;
        start(scenario, new AbstractHandler()
        {
            @Override
            public void handle(String target, org.eclipse.jetty.server.Request baseRequest, HttpServletRequest request, HttpServletResponse response) throws IOException
            {
                baseRequest.setHandled(true);
                response.getOutputStream().write(new byte[length]);
            }
        });

        // HEAD requests receive a Content-Length header, but do not
        // receive the content so they must handle this case properly
        ContentResponse response = client.newRequest("localhost", connector.getLocalPort())
            .scheme(scenario.getScheme())
            .method(HttpMethod.HEAD)
            .timeout(5, TimeUnit.SECONDS)
            .send();

        assertNotNull(response);
        assertEquals(200, response.getStatus());
        assertEquals(0, response.getContent().length);

        // Perform a normal GET request to be sure the content is now read
        response = client.newRequest("localhost", connector.getLocalPort())
            .scheme(scenario.getScheme())
            .timeout(5, TimeUnit.SECONDS)
            .send();

        assertNotNull(response);
        assertEquals(200, response.getStatus());
        assertEquals(length, response.getContent().length);
    }

    @ParameterizedTest
    @ArgumentsSource(ScenarioProvider.class)
    public void testConnectThrowsUnknownHostException(Scenario scenario) throws Exception
    {
        String host = "idontexist";
        int port = 80;

        assertThrows(IOException.class, () ->
        {
            Socket socket = new Socket();
            socket.connect(new InetSocketAddress(host, port), 1000);
        }, "Host must not be resolvable");

        start(scenario, new EmptyServerHandler());

        CountDownLatch latch = new CountDownLatch(1);
        client.newRequest(host, port)
            .send(result ->
            {
                assertTrue(result.isFailed());
                Throwable failure = result.getFailure();
                assertTrue(failure instanceof UnknownHostException);
                latch.countDown();
            });
        assertTrue(latch.await(10, TimeUnit.SECONDS));
    }

    @ParameterizedTest
    @ArgumentsSource(ScenarioProvider.class)
    public void testConnectHostWithMultipleAddresses(Scenario scenario) throws Exception
    {
        startServer(scenario, new EmptyServerHandler());
        startClient(scenario, client ->
        {
            client.setSocketAddressResolver(new SocketAddressResolver.Async(client.getExecutor(), client.getScheduler(), 5000)
            {
                @Override
                public void resolve(String host, int port, Promise<List<InetSocketAddress>> promise)
                {
                    super.resolve(host, port, new Promise<>()
                    {
                        @Override
                        public void succeeded(List<InetSocketAddress> result)
                        {
                            // Add as first address an invalid address so that we test
                            // that the connect operation iterates over the addresses.
                            result.add(0, new InetSocketAddress("idontexist", port));
                            promise.succeeded(result);
                        }

                        @Override
                        public void failed(Throwable x)
                        {
                            promise.failed(x);
                        }
                    });
                }
            });
        });

        // If no exceptions the test passes.
        client.newRequest("localhost", connector.getLocalPort())
            .scheme(scenario.getScheme())
            .header(HttpHeader.CONNECTION, "close")
            .send();
    }

    @ParameterizedTest
    @ArgumentsSource(ScenarioProvider.class)
    public void testCustomUserAgent(Scenario scenario) throws Exception
    {
        String userAgent = "Test/1.0";
        start(scenario, new AbstractHandler()
        {
            @Override
            public void handle(String target, org.eclipse.jetty.server.Request baseRequest, HttpServletRequest request, HttpServletResponse response)
            {
                baseRequest.setHandled(true);
                ArrayList<String> userAgents = Collections.list(request.getHeaders("User-Agent"));
                assertEquals(1, userAgents.size());
                assertEquals(userAgent, userAgents.get(0));
            }
        });

        ContentResponse response = client.newRequest("localhost", connector.getLocalPort())
            .scheme(scenario.getScheme())
            .agent(userAgent)
            .timeout(5, TimeUnit.SECONDS)
            .send();

        assertEquals(200, response.getStatus());

        response = client.newRequest("localhost", connector.getLocalPort())
            .scheme(scenario.getScheme())
            .header(HttpHeader.USER_AGENT, null)
            .header(HttpHeader.USER_AGENT, userAgent)
            .timeout(5, TimeUnit.SECONDS)
            .send();

        assertEquals(200, response.getStatus());
    }

    @ParameterizedTest
    @ArgumentsSource(ScenarioProvider.class)
    public void testUserAgentCanBeRemoved(Scenario scenario) throws Exception
    {
        start(scenario, new AbstractHandler()
        {
            @Override
            public void handle(String target, org.eclipse.jetty.server.Request baseRequest, HttpServletRequest request, HttpServletResponse response)
            {
                baseRequest.setHandled(true);
                ArrayList<String> userAgents = Collections.list(request.getHeaders("User-Agent"));
                if ("/ua".equals(target))
                    assertEquals(1, userAgents.size());
                else
                    assertEquals(0, userAgents.size());
            }
        });

        // User agent not specified, use default.
        ContentResponse response = client.newRequest("localhost", connector.getLocalPort())
            .scheme(scenario.getScheme())
            .path("/ua")
            .timeout(5, TimeUnit.SECONDS)
            .send();

        assertEquals(200, response.getStatus());

        // User agent explicitly removed.
        response = client.newRequest("localhost", connector.getLocalPort())
            .scheme(scenario.getScheme())
            .agent(null)
            .timeout(5, TimeUnit.SECONDS)
            .send();

        assertEquals(200, response.getStatus());

        // User agent explicitly removed.
        response = client.newRequest("localhost", connector.getLocalPort())
            .scheme(scenario.getScheme())
            .header(HttpHeader.USER_AGENT, null)
            .timeout(5, TimeUnit.SECONDS)
            .send();

        assertEquals(200, response.getStatus());
    }

    @ParameterizedTest
    @ArgumentsSource(ScenarioProvider.class)
    public void testRequestListenerForMultipleEventsIsInvokedOncePerEvent(Scenario scenario) throws Exception
    {
        start(scenario, new EmptyServerHandler());

        AtomicInteger counter = new AtomicInteger();
        Request.Listener listener = new Request.Listener()
        {
            @Override
            public void onQueued(Request request)
            {
                counter.incrementAndGet();
            }

            @Override
            public void onBegin(Request request)
            {
                counter.incrementAndGet();
            }

            @Override
            public void onHeaders(Request request)
            {
                counter.incrementAndGet();
            }

            @Override
            public void onCommit(Request request)
            {
                counter.incrementAndGet();
            }

            @Override
            public void onContent(Request request, ByteBuffer content)
            {
                // Should not be invoked
                counter.incrementAndGet();
            }

            @Override
            public void onFailure(Request request, Throwable failure)
            {
                // Should not be invoked
                counter.incrementAndGet();
            }

            @Override
            public void onSuccess(Request request)
            {
                counter.incrementAndGet();
            }
        };
        ContentResponse response = client.newRequest("localhost", connector.getLocalPort())
            .scheme(scenario.getScheme())
            .onRequestQueued(listener)
            .onRequestBegin(listener)
            .onRequestHeaders(listener)
            .onRequestCommit(listener)
            .onRequestContent(listener)
            .onRequestSuccess(listener)
            .onRequestFailure(listener)
            .listener(listener)
            .send();

        assertEquals(200, response.getStatus());
        int expectedEventsTriggeredByOnRequestXXXListeners = 5;
        int expectedEventsTriggeredByListener = 5;
        int expected = expectedEventsTriggeredByOnRequestXXXListeners + expectedEventsTriggeredByListener;
        assertEquals(expected, counter.get());
    }

    @ParameterizedTest
    @ArgumentsSource(ScenarioProvider.class)
    public void testResponseListenerForMultipleEventsIsInvokedOncePerEvent(Scenario scenario) throws Exception
    {
        start(scenario, new EmptyServerHandler());

        AtomicInteger counter = new AtomicInteger();
        CountDownLatch latch = new CountDownLatch(1);
        Response.Listener listener = new Response.Listener()
        {
            @Override
            public void onBegin(Response response)
            {
                counter.incrementAndGet();
            }

            @Override
            public boolean onHeader(Response response, HttpField field)
            {
                // Number of header may vary, so don't count
                return true;
            }

            @Override
            public void onHeaders(Response response)
            {
                counter.incrementAndGet();
            }

            @Override
            public void onContent(Response response, ByteBuffer content)
            {
                // Should not be invoked
                counter.incrementAndGet();
            }

            @Override
            public void onContent(Response response, ByteBuffer content, Callback callback)
            {
                // Should not be invoked
                counter.incrementAndGet();
            }

            @Override
            public void onContent(Response response, LongConsumer demand, ByteBuffer content, Callback callback)
            {
                // Should not be invoked
                counter.incrementAndGet();
            }

            @Override
            public void onSuccess(Response response)
            {
                counter.incrementAndGet();
            }

            @Override
            public void onFailure(Response response, Throwable failure)
            {
                // Should not be invoked
                counter.incrementAndGet();
            }

            @Override
            public void onComplete(Result result)
            {
                assertEquals(200, result.getResponse().getStatus());
                counter.incrementAndGet();
                latch.countDown();
            }
        };
        client.newRequest("localhost", connector.getLocalPort())
            .scheme(scenario.getScheme())
            .onResponseBegin(listener)
            .onResponseHeader(listener)
            .onResponseHeaders(listener)
            .onResponseContent(listener)
            .onResponseContentAsync(listener)
            .onResponseSuccess(listener)
            .onResponseFailure(listener)
            .send(listener);

        assertTrue(latch.await(5, TimeUnit.SECONDS));
        int expectedEventsTriggeredByOnResponseXXXListeners = 3;
        int expectedEventsTriggeredByCompletionListener = 4;
        int expected = expectedEventsTriggeredByOnResponseXXXListeners + expectedEventsTriggeredByCompletionListener;
        assertEquals(expected, counter.get());
    }

    @ParameterizedTest
    @ArgumentsSource(ScenarioProvider.class)
    public void setOnCompleteCallbackWithBlockingSend(Scenario scenario) throws Exception
    {
        byte[] content = new byte[512];
        new Random().nextBytes(content);
        start(scenario, new AbstractHandler()
        {
            @Override
            public void handle(String target, org.eclipse.jetty.server.Request baseRequest, HttpServletRequest request, HttpServletResponse response) throws IOException
            {
                baseRequest.setHandled(true);
                response.getOutputStream().write(content);
            }
        });

        Exchanger<Response> ex = new Exchanger<>();
        BufferingResponseListener listener = new BufferingResponseListener()
        {
            @Override
            public void onComplete(Result result)
            {
                try
                {
                    ex.exchange(result.getResponse());
                }
                catch (InterruptedException e)
                {
                    e.printStackTrace();
                }
            }
        };

        client.newRequest("localhost", connector.getLocalPort())
            .scheme(scenario.getScheme())
            .send(listener);

        Response response = ex.exchange(null);

        assertEquals(200, response.getStatus());
        assertArrayEquals(content, listener.getContent());
    }

    @ParameterizedTest
    @ArgumentsSource(ScenarioProvider.class)
    public void testCustomHostHeader(Scenario scenario) throws Exception
    {
        String host = "localhost";
        start(scenario, new AbstractHandler()
        {
            @Override
            public void handle(String target, org.eclipse.jetty.server.Request baseRequest, HttpServletRequest request, HttpServletResponse response)
            {
                baseRequest.setHandled(true);
                assertEquals(host, request.getServerName());
            }
        });

        ContentResponse response = client.newRequest("http://127.0.0.1:" + connector.getLocalPort() + "/path")
            .scheme(scenario.getScheme())
            .header(HttpHeader.HOST, host)
            .send();

        assertEquals(200, response.getStatus());
    }

    @ParameterizedTest
    @ArgumentsSource(ScenarioProvider.class)
    public void testHTTP10WithKeepAliveAndContentLength(Scenario scenario) throws Exception
    {
        start(scenario, new AbstractHandler()
        {
            @Override
            public void handle(String target, org.eclipse.jetty.server.Request baseRequest, HttpServletRequest request, HttpServletResponse response) throws IOException
            {
                // Send the headers at this point, then write the content
                byte[] content = "TEST".getBytes("UTF-8");
                response.setContentLength(content.length);
                response.flushBuffer();
                response.getOutputStream().write(content);
            }
        });

        ContentResponse response = client.newRequest("localhost", connector.getLocalPort())
            .scheme(scenario.getScheme())
            .version(HttpVersion.HTTP_1_0)
            .header(HttpHeader.CONNECTION, HttpHeaderValue.KEEP_ALIVE.asString())
            .timeout(5, TimeUnit.SECONDS)
            .send();

        assertEquals(200, response.getStatus());
        assertTrue(response.getHeaders().contains(HttpHeader.CONNECTION, HttpHeaderValue.KEEP_ALIVE.asString()));
    }

    @ParameterizedTest
    @ArgumentsSource(ScenarioProvider.class)
    public void testHTTP10WithKeepAliveAndNoContentLength(Scenario scenario) throws Exception
    {
        start(scenario, new AbstractHandler()
        {
            @Override
            public void handle(String target, org.eclipse.jetty.server.Request baseRequest, HttpServletRequest request, HttpServletResponse response) throws IOException
            {
                // Send the headers at this point, then write the content
                response.flushBuffer();
                response.getOutputStream().print("TEST");
            }
        });

        long timeout = 5000;
        Request request = client.newRequest("localhost", connector.getLocalPort())
            .scheme(scenario.getScheme())
            .version(HttpVersion.HTTP_1_0)
            .header(HttpHeader.CONNECTION, HttpHeaderValue.KEEP_ALIVE.asString())
            .timeout(timeout, TimeUnit.MILLISECONDS);
        FuturePromise<Connection> promise = new FuturePromise<>();
        Destination destination = client.resolveDestination(request);
        destination.newConnection(promise);
        try (Connection connection = promise.get(5, TimeUnit.SECONDS))
        {
            FutureResponseListener listener = new FutureResponseListener(request);
            connection.send(request, listener);
            ContentResponse response = listener.get(2 * timeout, TimeUnit.MILLISECONDS);

            assertEquals(200, response.getStatus());
            // The parser notifies end-of-content and therefore the CompleteListener
            // before closing the connection, so we need to wait before checking
            // that the connection is closed to avoid races.
            Thread.sleep(1000);
            assertTrue(connection.isClosed());
        }
    }

    @ParameterizedTest
    @ArgumentsSource(ScenarioProvider.class)
    public void testHTTP10WithKeepAliveAndNoContent(Scenario scenario) throws Exception
    {
        start(scenario, new EmptyServerHandler());

        ContentResponse response = client.newRequest("localhost", connector.getLocalPort())
            .scheme(scenario.getScheme())
            .version(HttpVersion.HTTP_1_0)
            .header(HttpHeader.CONNECTION, HttpHeaderValue.KEEP_ALIVE.asString())
            .timeout(5, TimeUnit.SECONDS)
            .send();

        assertEquals(200, response.getStatus());
        assertTrue(response.getHeaders().contains(HttpHeader.CONNECTION, HttpHeaderValue.KEEP_ALIVE.asString()));
    }

    @ParameterizedTest
    @ArgumentsSource(ScenarioProvider.class)
    public void testLongPollIsAbortedWhenClientIsStopped(Scenario scenario) throws Exception
    {
        CountDownLatch latch = new CountDownLatch(1);
        start(scenario, new AbstractHandler()
        {
            @Override
<<<<<<< HEAD
            public void handle(String target, org.eclipse.jetty.server.Request baseRequest, HttpServletRequest request, HttpServletResponse response)
=======
            public void handle(String target, org.eclipse.jetty.server.Request baseRequest, HttpServletRequest request, HttpServletResponse response) throws ServletException
>>>>>>> 33a5a257
            {
                baseRequest.setHandled(true);
                request.startAsync();
                latch.countDown();
            }
        });

        CountDownLatch completeLatch = new CountDownLatch(1);
        client.newRequest("localhost", connector.getLocalPort())
            .scheme(scenario.getScheme())
            .send(result ->
            {
                if (result.isFailed())
                    completeLatch.countDown();
            });

        assertTrue(latch.await(5, TimeUnit.SECONDS));

        // Stop the client, the complete listener must be invoked.
        client.stop();

        assertTrue(completeLatch.await(5, TimeUnit.SECONDS));
    }

    @ParameterizedTest
    @ArgumentsSource(ScenarioProvider.class)
    public void testSmallContentDelimitedByEOFWithSlowRequestHTTP10(Scenario scenario)
    {
        Assumptions.assumeTrue(HttpScheme.HTTP.is(scenario.getScheme()));

        ExecutionException e = assertThrows(ExecutionException.class, () ->
            testContentDelimitedByEOFWithSlowRequest(scenario, HttpVersion.HTTP_1_0, 1024));

        assertThat(e.getCause(), instanceOf(BadMessageException.class));
        assertThat(e.getCause().getMessage(), containsString("Unknown content"));
    }

    @ParameterizedTest
    @ArgumentsSource(NonSslScenarioProvider.class)
    public void testBigContentDelimitedByEOFWithSlowRequestHTTP10(Scenario scenario)
    {
        ExecutionException e = assertThrows(ExecutionException.class, () ->
            testContentDelimitedByEOFWithSlowRequest(scenario, HttpVersion.HTTP_1_0, 128 * 1024));

        assertThat(e.getCause(), instanceOf(BadMessageException.class));
        assertThat(e.getCause().getMessage(), containsString("Unknown content"));
    }

    @ParameterizedTest
    @ArgumentsSource(NonSslScenarioProvider.class)
    public void testSmallContentDelimitedByEOFWithSlowRequestHTTP11(Scenario scenario) throws Exception
    {
        testContentDelimitedByEOFWithSlowRequest(scenario, HttpVersion.HTTP_1_1, 1024);
    }

    @ParameterizedTest
    @ArgumentsSource(NonSslScenarioProvider.class)
    public void testBigContentDelimitedByEOFWithSlowRequestHTTP11(Scenario scenario) throws Exception
    {
        testContentDelimitedByEOFWithSlowRequest(scenario, HttpVersion.HTTP_1_1, 128 * 1024);
    }

    private void testContentDelimitedByEOFWithSlowRequest(Scenario scenario, HttpVersion version, int length) throws Exception
    {
        // This test is crafted in a way that the response completes before the request is fully written.
        // With SSL, the response coming down will close the SSLEngine so it would not be possible to
        // write the last chunk of the request content, and the request will be failed, failing also the
        // test, which is not what we want.
        // This is a limit of Java's SSL implementation that does not allow half closes.
        Assumptions.assumeTrue(HttpScheme.HTTP.is(scenario.getScheme()));

        byte[] data = new byte[length];
        new Random().nextBytes(data);
        start(scenario, new AbstractHandler()
        {
            @Override
            public void handle(String target, org.eclipse.jetty.server.Request baseRequest, HttpServletRequest request, HttpServletResponse response) throws IOException
            {
                baseRequest.setHandled(true);
                // Send Connection: close to avoid that the server chunks the content with HTTP 1.1.
                if (version.compareTo(HttpVersion.HTTP_1_0) > 0)
                    response.setHeader("Connection", "close");
                response.getOutputStream().write(data);
            }
        });

        DeferredContentProvider content = new DeferredContentProvider(ByteBuffer.wrap(new byte[]{0}));
        Request request = client.newRequest("localhost", connector.getLocalPort())
            .scheme(scenario.getScheme())
            .version(version)
            .content(content);
        FutureResponseListener listener = new FutureResponseListener(request);
        request.send(listener);
        // Wait some time to simulate a slow request.
        Thread.sleep(1000);
        content.close();

        ContentResponse response = listener.get(5, TimeUnit.SECONDS);

        assertEquals(200, response.getStatus());
        assertArrayEquals(data, response.getContent());
    }

    @ParameterizedTest
    @ArgumentsSource(ScenarioProvider.class)
    public void testRequestRetries(Scenario scenario) throws Exception
    {
        int maxRetries = 3;
        AtomicInteger requests = new AtomicInteger();
        start(scenario, new AbstractHandler()
        {
            @Override
            public void handle(String target, org.eclipse.jetty.server.Request baseRequest, HttpServletRequest request, HttpServletResponse response) throws IOException
            {
                int count = requests.incrementAndGet();
                if (count == maxRetries)
                    baseRequest.setHandled(true);
                consume(request.getInputStream(), true);
            }
        });

        CountDownLatch latch = new CountDownLatch(1);
        new RetryListener(client, scenario.getScheme(), "localhost", connector.getLocalPort(), maxRetries)
        {
            @Override
            protected void completed(Result result)
            {
                latch.countDown();
            }
        }.perform();

        assertTrue(latch.await(5, TimeUnit.SECONDS));
    }

    @ParameterizedTest
    @ArgumentsSource(ScenarioProvider.class)
    public void testCompleteNotInvokedUntilContentConsumed(Scenario scenario) throws Exception
    {
        start(scenario, new AbstractHandler()
        {
            @Override
            public void handle(String target, org.eclipse.jetty.server.Request baseRequest, HttpServletRequest request, HttpServletResponse response) throws IOException
            {
                baseRequest.setHandled(true);
                ServletOutputStream output = response.getOutputStream();
                output.write(new byte[1024]);
            }
        });

        AtomicReference<Callback> callbackRef = new AtomicReference<>();
        CountDownLatch contentLatch = new CountDownLatch(1);
        CountDownLatch completeLatch = new CountDownLatch(1);
        client.newRequest("localhost", connector.getLocalPort())
            .scheme(scenario.getScheme())
            .send(new Response.Listener.Adapter()
            {
                @Override
                public void onContent(Response response, ByteBuffer content, Callback callback)
                {
                    // Do not notify the callback yet.
                    callbackRef.set(callback);
                    contentLatch.countDown();
                }

                @Override
                public void onComplete(Result result)
                {
                    if (result.isSucceeded())
                        completeLatch.countDown();
                }
            });

        assertTrue(contentLatch.await(5, TimeUnit.SECONDS));

        // Make sure the complete event is not emitted.
        assertFalse(completeLatch.await(1, TimeUnit.SECONDS));

        // Consume the content.
        callbackRef.get().succeeded();

        // Now the complete event is emitted.
        assertTrue(completeLatch.await(5, TimeUnit.SECONDS));
    }

    @ParameterizedTest
    @ArgumentsSource(ScenarioProvider.class)
    public void testRequestSentOnlyAfterConnectionOpen(Scenario scenario) throws Exception
    {
        startServer(scenario, new AbstractHandler()
        {
            @Override
            public void handle(String target, org.eclipse.jetty.server.Request baseRequest, HttpServletRequest request, HttpServletResponse response)
            {
                baseRequest.setHandled(true);
            }
        });

        AtomicBoolean open = new AtomicBoolean();
        ClientConnector clientConnector = new ClientConnector();
        clientConnector.setSslContextFactory(scenario.newClientSslContextFactory());
        client = new HttpClient(new HttpClientTransportOverHTTP(clientConnector)
        {
            @Override
            protected HttpConnectionOverHTTP newHttpConnection(EndPoint endPoint, HttpDestination destination, Promise<Connection> promise)
            {
                return new HttpConnectionOverHTTP(endPoint, destination, promise)
                {
                    @Override
                    public void onOpen()
                    {
                        open.set(true);
                        super.onOpen();
                    }
                };
            }
        });
        client.start();

        CountDownLatch latch = new CountDownLatch(2);
        client.newRequest("localhost", connector.getLocalPort())
            .scheme(scenario.getScheme())
            .onRequestBegin(request ->
            {
                assertTrue(open.get());
                latch.countDown();
            })
            .send(result ->
            {
                if (result.isSucceeded())
                    latch.countDown();
            });

        assertTrue(latch.await(5, TimeUnit.SECONDS));
    }

    @ParameterizedTest
    @ArgumentsSource(ScenarioProvider.class)
    public void testCONNECTWithHTTP10(Scenario scenario) throws Exception
    {
        try (ServerSocket server = new ServerSocket(0))
        {
            startClient(scenario);

            String host = "localhost";
            int port = server.getLocalPort();

            Request request = client.newRequest(host, port)
                .method(HttpMethod.CONNECT)
                .version(HttpVersion.HTTP_1_0);
            FuturePromise<Connection> promise = new FuturePromise<>();
            client.resolveDestination(request).newConnection(promise);
            Connection connection = promise.get(5, TimeUnit.SECONDS);
            FutureResponseListener listener = new FutureResponseListener(request);
            connection.send(request, listener);

            try (Socket socket = server.accept())
            {
                InputStream input = socket.getInputStream();
                consume(input, false);

                // HTTP/1.0 response, the client must not close the connection.
                String httpResponse =
                    "HTTP/1.0 200 OK\r\n" +
                        "\r\n";
                OutputStream output = socket.getOutputStream();
                output.write(httpResponse.getBytes(StandardCharsets.UTF_8));
                output.flush();

                ContentResponse response = listener.get(5, TimeUnit.SECONDS);
                assertEquals(200, response.getStatus());

                // Because the tunnel was successful, this connection will be
                // upgraded to an SslConnection, so it will not be fill interested.
                // This test doesn't upgrade, so it needs to restore the fill interest.
                ((AbstractConnection)connection).fillInterested();

                // Test that I can send another request on the same connection.
                request = client.newRequest(host, port);
                listener = new FutureResponseListener(request);
                connection.send(request, listener);

                consume(input, false);

                httpResponse =
                    "HTTP/1.1 200 OK\r\n" +
                        "Content-Length: 0\r\n" +
                        "\r\n";
                output.write(httpResponse.getBytes(StandardCharsets.UTF_8));
                output.flush();

                listener.get(5, TimeUnit.SECONDS);
            }
        }
    }

    @ParameterizedTest
    @ArgumentsSource(ScenarioProvider.class)
    public void testIPv6Host(Scenario scenario) throws Exception
    {
        Assumptions.assumeTrue(Net.isIpv6InterfaceAvailable());
        start(scenario, new AbstractHandler()
        {
            @Override
            public void handle(String target, org.eclipse.jetty.server.Request baseRequest, HttpServletRequest request, HttpServletResponse response) throws IOException
            {
                baseRequest.setHandled(true);
                response.setContentType("text/plain");
                response.getOutputStream().print(request.getHeader("Host"));
            }
        });

        URI uri = URI.create(scenario.getScheme() + "://[::1]:" + connector.getLocalPort() + "/path");
        ContentResponse response = client.newRequest(uri)
            .method(HttpMethod.PUT)
            .timeout(5, TimeUnit.SECONDS)
            .send();

        assertNotNull(response);
        assertEquals(200, response.getStatus());
        assertThat(new String(response.getContent(), StandardCharsets.ISO_8859_1), Matchers.startsWith("[::1]:"));
    }

    @ParameterizedTest
    @ArgumentsSource(ScenarioProvider.class)
    public void testCopyRequest(Scenario scenario) throws Exception
    {
        startClient(scenario);

        assertCopyRequest(client.newRequest("http://example.com/some/url")
            .method(HttpMethod.HEAD)
            .version(HttpVersion.HTTP_2)
            .content(new StringContentProvider("some string"))
            .timeout(321, TimeUnit.SECONDS)
            .idleTimeout(2221, TimeUnit.SECONDS)
            .followRedirects(true)
            .header(HttpHeader.CONTENT_TYPE, "application/json")
            .header("X-Some-Custom-Header", "some-value"));

        assertCopyRequest(client.newRequest("https://example.com")
            .method(HttpMethod.POST)
            .version(HttpVersion.HTTP_1_0)
            .content(new StringContentProvider("some other string"))
            .timeout(123231, TimeUnit.SECONDS)
            .idleTimeout(232342, TimeUnit.SECONDS)
            .followRedirects(false)
            .header(HttpHeader.ACCEPT, "application/json")
            .header("X-Some-Other-Custom-Header", "some-other-value"));

        assertCopyRequest(client.newRequest("https://example.com")
            .header(HttpHeader.ACCEPT, "application/json")
            .header(HttpHeader.ACCEPT, "application/xml")
            .header("x-same-name", "value1")
            .header("x-same-name", "value2"));

        assertCopyRequest(client.newRequest("https://example.com")
            .header(HttpHeader.ACCEPT, "application/json")
            .header(HttpHeader.CONTENT_TYPE, "application/json"));

        assertCopyRequest(client.newRequest("https://example.com")
            .header("Accept", "application/json")
            .header("Content-Type", "application/json"));

        assertCopyRequest(client.newRequest("https://example.com")
            .header("X-Custom-Header-1", "value1")
            .header("X-Custom-Header-2", "value2"));

        assertCopyRequest(client.newRequest("https://example.com")
            .header("X-Custom-Header-1", "value")
            .header("X-Custom-Header-2", "value"));
    }

    @ParameterizedTest
    @ArgumentsSource(ScenarioProvider.class)
    public void testHostWithHTTP10(Scenario scenario) throws Exception
    {
        start(scenario, new AbstractHandler()
        {
            @Override
            public void handle(String target, org.eclipse.jetty.server.Request baseRequest, HttpServletRequest request, HttpServletResponse response)
            {
                baseRequest.setHandled(true);
                assertThat(request.getHeader("Host"), Matchers.notNullValue());
            }
        });

        ContentResponse response = client.newRequest("localhost", connector.getLocalPort())
            .scheme(scenario.getScheme())
            .version(HttpVersion.HTTP_1_0)
            .timeout(5, TimeUnit.SECONDS)
            .send();

        assertEquals(200, response.getStatus());
    }

    @ParameterizedTest
    @ArgumentsSource(NonSslScenarioProvider.class)
    public void test204WithContent(Scenario scenario) throws Exception
    {
        // This test only works with clear-text HTTP.
        Assumptions.assumeTrue(HttpScheme.HTTP.is(scenario.getScheme()));

        try (ServerSocket server = new ServerSocket(0))
        {
            int idleTimeout = 2000;
            startClient(scenario, httpClient ->
            {
                httpClient.setMaxConnectionsPerDestination(1);
                httpClient.setIdleTimeout(idleTimeout);
            });

            Request request = client.newRequest("localhost", server.getLocalPort())
                .scheme(scenario.getScheme())
                .timeout(5, TimeUnit.SECONDS);
            FutureResponseListener listener = new FutureResponseListener(request);
            request.send(listener);

            try (Socket socket = server.accept())
            {
                socket.setSoTimeout(idleTimeout / 2);

                InputStream input = socket.getInputStream();
                consume(input, false);

                // Send a bad response.
                String httpResponse =
                    "HTTP/1.1 204 No Content\r\n" +
                        "\r\n" +
                        "No Content";
                OutputStream output = socket.getOutputStream();
                output.write(httpResponse.getBytes(StandardCharsets.UTF_8));
                output.flush();

                ContentResponse response = listener.get(5, TimeUnit.SECONDS);
                assertEquals(204, response.getStatus());

                byte[] responseContent = response.getContent();
                assertNotNull(responseContent);
                assertEquals(0, responseContent.length);

                // Send another request to verify we have handled the wrong response correctly.
                request = client.newRequest("localhost", server.getLocalPort())
                    .scheme(scenario.getScheme())
                    .timeout(5, TimeUnit.SECONDS);
                listener = new FutureResponseListener(request);
                request.send(listener);

                consume(input, false);

                httpResponse =
                    "HTTP/1.1 200 OK\r\n" +
                        "Content-Length: 0\r\n" +
                        "\r\n";
                output.write(httpResponse.getBytes(StandardCharsets.UTF_8));
                output.flush();

                response = listener.get(5, TimeUnit.SECONDS);
                assertEquals(200, response.getStatus());
            }
        }
    }

    @ParameterizedTest
    @ArgumentsSource(ScenarioProvider.class)
    public void testContentListenerAsCompleteListener(Scenario scenario) throws Exception
    {
        byte[] bytes = new byte[1024];
        new Random().nextBytes(bytes);
        start(scenario, new AbstractHandler()
        {
            @Override
            public void handle(String target, org.eclipse.jetty.server.Request baseRequest, HttpServletRequest request, HttpServletResponse response) throws IOException, ServletException
            {
                baseRequest.setHandled(true);
                ServletOutputStream output = response.getOutputStream();
                output.write(bytes);
            }
        });

        ByteArrayOutputStream baos = new ByteArrayOutputStream();
        CountDownLatch latch = new CountDownLatch(1);
        class L implements Response.ContentListener, Response.CompleteListener
        {
            @Override
            public void onContent(Response response, ByteBuffer content)
            {
                try
                {
                    BufferUtil.writeTo(content, baos);
                }
                catch (IOException x)
                {
                    baos.reset();
                    x.printStackTrace();
                }
            }

            @Override
            public void onComplete(Result result)
            {
                if (result.isSucceeded())
                    latch.countDown();
            }
        }

        client.newRequest("localhost", connector.getLocalPort())
            .scheme(scenario.getScheme())
            .send(new L());

        assertTrue(latch.await(5, TimeUnit.SECONDS));
        assertArrayEquals(bytes, baos.toByteArray());
    }

    private void assertCopyRequest(Request original)
    {
        Request copy = client.copyRequest((HttpRequest)original, original.getURI());
        assertEquals(original.getURI(), copy.getURI());
        assertEquals(original.getMethod(), copy.getMethod());
        assertEquals(original.getVersion(), copy.getVersion());
        assertEquals(original.getContent(), copy.getContent());
        assertEquals(original.getIdleTimeout(), copy.getIdleTimeout());
        assertEquals(original.getTimeout(), copy.getTimeout());
        assertEquals(original.isFollowRedirects(), copy.isFollowRedirects());
        assertEquals(original.getHeaders(), copy.getHeaders());
    }

    private void consume(InputStream input, boolean eof) throws IOException
    {
        int crlfs = 0;
        while (true)
        {
            int read = input.read();
            if (read == '\r' || read == '\n')
                ++crlfs;
            else
                crlfs = 0;
            if (!eof && crlfs == 4)
                break;
            if (read < 0)
                break;
        }
    }

    public abstract static class RetryListener implements Response.CompleteListener
    {
        private final HttpClient client;
        private final String scheme;
        private final String host;
        private final int port;
        private final int maxRetries;
        private int retries;

        public RetryListener(HttpClient client, String scheme, String host, int port, int maxRetries)
        {
            this.client = client;
            this.scheme = scheme;
            this.host = host;
            this.port = port;
            this.maxRetries = maxRetries;
        }

        protected abstract void completed(Result result);

        @Override
        public void onComplete(Result result)
        {
            if (retries > maxRetries || result.isSucceeded() && result.getResponse().getStatus() == 200)
                completed(result);
            else
                retry();
        }

        private void retry()
        {
            ++retries;
            perform();
        }

        public void perform()
        {
            client.newRequest(host, port)
                .scheme(scheme)
                .method("POST")
                .param("attempt", String.valueOf(retries))
                .content(new StringContentProvider("0123456789ABCDEF"))
                .send(this);
        }
    }
}<|MERGE_RESOLUTION|>--- conflicted
+++ resolved
@@ -109,10 +109,10 @@
 import static org.junit.jupiter.api.Assertions.assertThrows;
 import static org.junit.jupiter.api.Assertions.assertTrue;
 
+// @checkstyle-disable-check : AvoidEscapedUnicodeCharactersCheck
 @ExtendWith(WorkDirExtension.class)
 public class HttpClientTest extends AbstractHttpClientServerTest
 {
-    // @checkstyle-disable-check : AvoidEscapedUnicodeCharactersCheck
     public WorkDir testdir;
 
     @ParameterizedTest
@@ -510,7 +510,7 @@
 
         client.setMaxConnectionsPerDestination(1);
 
-        try (StacklessLogging ignored = new StacklessLogging(org.eclipse.jetty.server.HttpChannel.class))
+        try (StacklessLogging stackless = new StacklessLogging(org.eclipse.jetty.server.HttpChannel.class))
         {
             CountDownLatch latch = new CountDownLatch(2);
             client.newRequest("localhost", connector.getLocalPort())
@@ -1325,11 +1325,7 @@
         start(scenario, new AbstractHandler()
         {
             @Override
-<<<<<<< HEAD
             public void handle(String target, org.eclipse.jetty.server.Request baseRequest, HttpServletRequest request, HttpServletResponse response)
-=======
-            public void handle(String target, org.eclipse.jetty.server.Request baseRequest, HttpServletRequest request, HttpServletResponse response) throws ServletException
->>>>>>> 33a5a257
             {
                 baseRequest.setHandled(true);
                 request.startAsync();
