--- conflicted
+++ resolved
@@ -110,13 +110,8 @@
     private MultiMap<FilterMapping> _filterNameMappings;
     private List<FilterMapping> _wildFilterNameMappings;
 
-<<<<<<< HEAD
     private final Map<String, MappedServlet> _servletNameMap = new HashMap<>();
     private PathMappings<MappedServlet> _servletPathMap;
-=======
-    private final Map<String, ServletHolder> _servletNameMap = new HashMap<>();
-    private PathMappings<ServletHolder> _servletPathMap;
->>>>>>> c40b955e
 
     private ListenerHolder[] _listeners = new ListenerHolder[0];
     private boolean _initialized = false;
@@ -172,7 +167,6 @@
             updateNameMappings();
             updateMappings();
 
-<<<<<<< HEAD
             if (getServletMapping("/") == null && isEnsureDefaultServlet())
             {
                 if (LOG.isDebugEnabled())
@@ -189,23 +183,7 @@
                 _chainCache[FilterMapping.INCLUDE] = new ConcurrentHashMap<>();
                 _chainCache[FilterMapping.ERROR] = new ConcurrentHashMap<>();
                 _chainCache[FilterMapping.ASYNC] = new ConcurrentHashMap<>();
-
-                _chainLRU[FilterMapping.REQUEST] = new ConcurrentLinkedQueue<>();
-                _chainLRU[FilterMapping.FORWARD] = new ConcurrentLinkedQueue<>();
-                _chainLRU[FilterMapping.INCLUDE] = new ConcurrentLinkedQueue<>();
-                _chainLRU[FilterMapping.ERROR] = new ConcurrentLinkedQueue<>();
-                _chainLRU[FilterMapping.ASYNC] = new ConcurrentLinkedQueue<>();
-            }
-=======
-        if (isFilterChainsCached())
-        {
-            _chainCache[FilterMapping.REQUEST] = new ConcurrentHashMap<>();
-            _chainCache[FilterMapping.FORWARD] = new ConcurrentHashMap<>();
-            _chainCache[FilterMapping.INCLUDE] = new ConcurrentHashMap<>();
-            _chainCache[FilterMapping.ERROR] = new ConcurrentHashMap<>();
-            _chainCache[FilterMapping.ASYNC] = new ConcurrentHashMap<>();
-        }
->>>>>>> c40b955e
+            }
 
             if (_contextHandler == null)
                 initialize();
@@ -285,41 +263,21 @@
                 }
             }
 
-<<<<<<< HEAD
             //Retain only filters and mappings that were added using jetty api (ie Source.EMBEDDED)
-            FilterHolder[] fhs = (FilterHolder[])LazyList.toArray(filterHolders, FilterHolder.class);
+            FilterHolder[] fhs = filterHolders.toArray(new FilterHolder[0]);
             updateBeans(_filters, fhs);
             _filters = fhs;
-            FilterMapping[] fms = (FilterMapping[])LazyList.toArray(filterMappings, FilterMapping.class);
+            FilterMapping[] fms = filterMappings.toArray(new FilterMapping[0]);
             updateBeans(_filterMappings, fms);
             _filterMappings = fms;
 
-            _matchAfterIndex = (_filterMappings == null || _filterMappings.length == 0 ? -1 : _filterMappings.length - 1);
+            _matchAfterIndex = (_filterMappings.length == 0 ? -1 : _filterMappings.length - 1);
             _matchBeforeIndex = -1;
 
             // Stop servlets
             List<ServletHolder> servletHolders = new ArrayList<>();  //will be remaining servlets
             List<ServletMapping> servletMappings = ArrayUtil.asMutableList(_servletMappings); //will be remaining mappings
             if (_servlets != null)
-=======
-        //Retain only filters and mappings that were added using jetty api (ie Source.EMBEDDED)
-        FilterHolder[] fhs = filterHolders.toArray(new FilterHolder[0]);
-        updateBeans(_filters, fhs);
-        _filters = fhs;
-        FilterMapping[] fms = filterMappings.toArray(new FilterMapping[0]);
-        updateBeans(_filterMappings, fms);
-        _filterMappings = fms;
-
-        _matchAfterIndex = (_filterMappings.length == 0 ? -1 : _filterMappings.length - 1);
-        _matchBeforeIndex = -1;
-
-        // Stop servlets
-        List<ServletHolder> servletHolders = new ArrayList<>();  //will be remaining servlets
-        List<ServletMapping> servletMappings = ArrayUtil.asMutableList(_servletMappings); //will be remaining mappings
-        if (_servlets != null)
-        {
-            for (int i = _servlets.length; i-- > 0; )
->>>>>>> c40b955e
             {
                 for (int i = _servlets.length; i-- > 0; )
                 {
@@ -345,26 +303,13 @@
                 }
             }
 
-<<<<<<< HEAD
             //Retain only Servlets and mappings added via jetty apis (ie Source.EMBEDDED)
-            ServletHolder[] shs = (ServletHolder[])LazyList.toArray(servletHolders, ServletHolder.class);
+            ServletHolder[] shs = servletHolders.toArray(new ServletHolder[0]);
             updateBeans(_servlets, shs);
             _servlets = shs;
-            ServletMapping[] sms = (ServletMapping[])LazyList.toArray(servletMappings, ServletMapping.class);
+            ServletMapping[] sms = servletMappings.toArray(new ServletMapping[0]);
             updateBeans(_servletMappings, sms);
             _servletMappings = sms;
-=======
-        //Retain only Servlets and mappings added via jetty apis (ie Source.EMBEDDED)
-        ServletHolder[] shs = servletHolders.toArray(new ServletHolder[0]);
-        updateBeans(_servlets, shs);
-        _servlets = shs;
-        ServletMapping[] sms = servletMappings.toArray(new ServletMapping[0]);
-        updateBeans(_servletMappings, sms);
-        _servletMappings = sms;
-        
-        if (_contextHandler != null)
-            _contextHandler.contextDestroyed();
->>>>>>> c40b955e
 
             if (_contextHandler != null)
                 _contextHandler.contextDestroyed();
@@ -388,16 +333,9 @@
                         listenerHolders.add(listener);
                 }
             }
-<<<<<<< HEAD
-            ListenerHolder[] listeners = (ListenerHolder[])LazyList.toArray(listenerHolders, ListenerHolder.class);
+            ListenerHolder[] listeners = listenerHolders.toArray(new ListenerHolder[0]);
             updateBeans(_listeners, listeners);
             _listeners = listeners;
-=======
-        }
-        ListenerHolder[] listeners = listenerHolders.toArray(new ListenerHolder[0]);
-        updateBeans(_listeners, listeners);
-        _listeners = listeners;
->>>>>>> c40b955e
 
             //will be regenerated on next start
             _filterPathMappings = null;
@@ -618,14 +556,7 @@
             return match.getResource();
         }
 
-<<<<<<< HEAD
         return _servletNameMap.get(target);
-=======
-        ServletHolder holder = _servletNameMap.get(target);
-        if (holder == null)
-            return null;
-        return new MappedResource<>(null, holder);
->>>>>>> c40b955e
     }
 
     private FilterChain getFilterChain(Request baseRequest, String pathInContext, ServletHolder servletHolder)
@@ -669,11 +600,6 @@
 
         if (_filterChainsCached)
         {
-<<<<<<< HEAD
-            chain = newCachedChain(filters, servletHolder);
-
-=======
->>>>>>> c40b955e
             final Map<String, FilterChain> cache = _chainCache[dispatch];
             // Do we have too many cached chains?
             if (_maxFilterChainsCacheSize > 0 && cache.size() >= _maxFilterChainsCacheSize)
@@ -687,12 +613,6 @@
             LOG.debug("{} cached filter chain for {}: {}", this, baseRequest.getDispatcherType(), chain);
             cache.put(key, chain);
         }
-<<<<<<< HEAD
-        else
-            chain = new Chain(baseRequest, filters, servletHolder);
-
-=======
->>>>>>> c40b955e
         return chain;
     }
 
@@ -1179,11 +1099,7 @@
                 //there are existing entries. If this is a programmatic filtermapping, it is added at the end of the list.
                 //If this is a normal filtermapping, it is inserted after all the other filtermappings (matchBefores and normals), 
                 //but before the first matchAfter filtermapping.
-<<<<<<< HEAD
                 if (Source.JAVAX_API == source)
-=======
-                if (source == Source.JAVAX_API)
->>>>>>> c40b955e
                 {
                     setFilterMappings(insertFilterMapping(mapping, mappings.length - 1, false));
                     if (_matchAfterIndex < 0)
@@ -1219,20 +1135,12 @@
             if (mappings == null || mappings.length == 0)
             {
                 setFilterMappings(insertFilterMapping(mapping, 0, false));
-<<<<<<< HEAD
                 if (Source.JAVAX_API == source)
-=======
-                if (source == Source.JAVAX_API)
->>>>>>> c40b955e
                     _matchBeforeIndex = 0;
             }
             else
             {
-<<<<<<< HEAD
                 if (Source.JAVAX_API == source)
-=======
-                if (source == Source.JAVAX_API)
->>>>>>> c40b955e
                 {
                     //programmatically defined filter mappings are prepended to mapping list in the order
                     //in which they were defined. In other words, insert this mapping at the tail of the 
@@ -1342,24 +1250,14 @@
 
     protected void updateMappings()
     {
-<<<<<<< HEAD
         try (AutoLock l = lock())
-=======
-        // update filter mappings
-        if (_filterMappings == null)
-        {
-            _filterPathMappings = null;
-            _filterNameMappings = null;
-            _wildFilterNameMappings = Collections.emptyList();
-        }
-        else
->>>>>>> c40b955e
         {
             // update filter mappings
             if (_filterMappings == null)
             {
                 _filterPathMappings = null;
                 _filterNameMappings = null;
+                _wildFilterNameMappings = Collections.emptyList();
             }
             else
             {
@@ -1384,28 +1282,14 @@
                         }
                     }
                 }
-            }
-<<<<<<< HEAD
-=======
-
-            // Reverse filter mappings to apply as wrappers last filter wrapped first
-            for (Map.Entry<String, List<FilterMapping>> entry : _filterNameMappings.entrySet())
-                Collections.reverse(entry.getValue());
-            Collections.reverse(_filterPathMappings);
-            _wildFilterNameMappings = _filterNameMappings.get("*");
-            if (_wildFilterNameMappings != null)
-                Collections.reverse(_wildFilterNameMappings);
-        }
-
-        // Map servlet paths to holders
-        if (_servletMappings == null)
-        {
-            _servletPathMap = null;
-        }
-        else
-        {
-            PathMappings<ServletHolder> pm = new PathMappings<>();
->>>>>>> c40b955e
+                // Reverse filter mappings to apply as wrappers last filter wrapped first
+                for (Map.Entry<String, List<FilterMapping>> entry : _filterNameMappings.entrySet())
+                    Collections.reverse(entry.getValue());
+                Collections.reverse(_filterPathMappings);
+                _wildFilterNameMappings = _filterNameMappings.get("*");
+                if (_wildFilterNameMappings != null)
+                    Collections.reverse(_wildFilterNameMappings);
+            }
 
             // Map servlet paths to holders
             if (_servletMappings == null)
@@ -1423,16 +1307,11 @@
                     String[] pathSpecs = servletMapping.getPathSpecs();
                     if (pathSpecs != null)
                     {
-<<<<<<< HEAD
                         for (String pathSpec : pathSpecs)
                         {
                             List<ServletMapping> mappings = sms.computeIfAbsent(pathSpec, k -> new ArrayList<>());
                             mappings.add(servletMapping);
                         }
-=======
-                        List<ServletMapping> mappings = sms.computeIfAbsent(pathSpec, k -> new ArrayList<>());
-                        mappings.add(servletMapping);
->>>>>>> c40b955e
                     }
                 }
 
@@ -1497,7 +1376,6 @@
                     pm.put(servletPathSpec, mappedServlet);
                 }
 
-<<<<<<< HEAD
                 _servletPathMap = pm;
             }
 
@@ -1507,27 +1385,6 @@
                 if (_chainCache[i] != null)
                     _chainCache[i].clear();
             }
-=======
-                if (LOG.isDebugEnabled())
-                    LOG.debug("Path={}[{}] mapped to servlet={}[{}]",
-                        pathSpec,
-                        finalMapping.getSource(),
-                        finalMapping.getServletName(),
-                        _servletNameMap.get(finalMapping.getServletName()).getSource());
-
-                pm.put(new ServletPathSpec(pathSpec), _servletNameMap.get(finalMapping.getServletName()));
-            }
-
-            _servletPathMap = pm;
-        }
-
-        // flush filter chain cache
-        for (int i = _chainCache.length; i-- > 0; )
-        {
-            if (_chainCache[i] != null)
-                _chainCache[i].clear();
-        }
->>>>>>> c40b955e
 
             if (LOG.isDebugEnabled())
             {
@@ -1557,7 +1414,6 @@
 
     protected boolean containsFilterHolder(FilterHolder holder)
     {
-<<<<<<< HEAD
         try (AutoLock l = lock())
         {
             if (_filters == null)
@@ -1569,21 +1425,10 @@
             }
             return false;
         }
-=======
-        if (_filters == null)
-            return false;
-        for (FilterHolder f : _filters)
-        {
-            if (f == holder)
-                return true;
-        }
-        return false;
->>>>>>> c40b955e
     }
 
     protected boolean containsServletHolder(ServletHolder holder)
     {
-<<<<<<< HEAD
         try (AutoLock l = lock())
         {
             if (_servlets == null)
@@ -1597,18 +1442,6 @@
             }
             return false;
         }
-=======
-        if (_servlets == null)
-            return false;
-        for (ServletHolder s : _servlets)
-        {
-            @SuppressWarnings("ReferenceEquality")
-            boolean foundServletHolder = (s == holder);
-            if (foundServletHolder)
-                return true;
-        }
-        return false;
->>>>>>> c40b955e
     }
 
     /**
@@ -1684,162 +1517,6 @@
         }
     }
 
-<<<<<<< HEAD
-    protected class CachedChain implements FilterChain
-    {
-        FilterHolder _filterHolder;
-        CachedChain _next;
-        ServletHolder _servletHolder;
-
-        /**
-         * @param filters list of {@link FilterHolder} objects
-         * @param servletHolder the current {@link ServletHolder}
-         */
-        protected CachedChain(List<FilterHolder> filters, ServletHolder servletHolder)
-        {
-            if (!filters.isEmpty())
-            {
-                _filterHolder = filters.get(0);
-                filters.remove(0);
-                _next = new CachedChain(filters, servletHolder);
-            }
-            else
-                _servletHolder = servletHolder;
-        }
-
-        @Override
-        public void doFilter(ServletRequest request, ServletResponse response)
-            throws IOException, ServletException
-        {
-            final Request baseRequest = Request.getBaseRequest(request);
-
-            // pass to next filter
-            if (_filterHolder != null)
-            {
-                if (LOG.isDebugEnabled())
-                    LOG.debug("call filter {}", _filterHolder);
-
-                //if the request already does not support async, then the setting for the filter
-                //is irrelevant. However if the request supports async but this filter does not
-                //temporarily turn it off for the execution of the filter
-                if (baseRequest.isAsyncSupported() && !_filterHolder.isAsyncSupported())
-                {
-                    try
-                    {
-                        baseRequest.setAsyncSupported(false, _filterHolder.toString());
-                        _filterHolder.doFilter(request, response, _next);
-                    }
-                    finally
-                    {
-                        baseRequest.setAsyncSupported(true, null);
-                    }
-                }
-                else
-                    _filterHolder.doFilter(request, response, _next);
-
-                return;
-            }
-
-            // Call servlet
-            HttpServletRequest srequest = (HttpServletRequest)request;
-            if (_servletHolder == null)
-                notFound(baseRequest, srequest, (HttpServletResponse)response);
-            else
-            {
-                if (LOG.isDebugEnabled())
-                    LOG.debug("call servlet {}", _servletHolder);
-                _servletHolder.handle(baseRequest, request, response);
-            }
-        }
-
-        @Override
-        public String toString()
-        {
-            if (_filterHolder != null)
-                return _filterHolder + "->" + _next.toString();
-            if (_servletHolder != null)
-                return _servletHolder.toString();
-            return "null";
-        }
-    }
-
-    private class Chain implements FilterChain
-    {
-        final Request _baseRequest;
-        final List<FilterHolder> _chain;
-        final ServletHolder _servletHolder;
-        int _filter = 0;
-
-        private Chain(Request baseRequest, List<FilterHolder> filters, ServletHolder servletHolder)
-        {
-            _baseRequest = baseRequest;
-            _chain = filters;
-            _servletHolder = servletHolder;
-        }
-
-        @Override
-        public void doFilter(ServletRequest request, ServletResponse response)
-            throws IOException, ServletException
-        {
-            if (LOG.isDebugEnabled())
-                LOG.debug("doFilter {}", _filter);
-
-            // pass to next filter
-            if (_filter < _chain.size())
-            {
-                FilterHolder holder = _chain.get(_filter++);
-                if (LOG.isDebugEnabled())
-                    LOG.debug("call filter {}", holder);
-
-                //if the request already does not support async, then the setting for the filter
-                //is irrelevant. However if the request supports async but this filter does not
-                //temporarily turn it off for the execution of the filter
-                if (!holder.isAsyncSupported() && _baseRequest.isAsyncSupported())
-                {
-                    try
-                    {
-                        _baseRequest.setAsyncSupported(false, holder.toString());
-                        holder.doFilter(request, response, this);
-                    }
-                    finally
-                    {
-                        _baseRequest.setAsyncSupported(true, null);
-                    }
-                }
-                else
-                    holder.doFilter(request, response, this);
-
-                return;
-            }
-
-            // Call servlet
-            HttpServletRequest srequest = (HttpServletRequest)request;
-            if (_servletHolder == null)
-                notFound(Request.getBaseRequest(request), srequest, (HttpServletResponse)response);
-            else
-            {
-                if (LOG.isDebugEnabled())
-                    LOG.debug("call servlet {}", _servletHolder);
-                _servletHolder.handle(_baseRequest, request, response);
-            }
-        }
-
-        @Override
-        public String toString()
-        {
-            StringBuilder b = new StringBuilder();
-            for (FilterHolder f : _chain)
-            {
-                b.append(f.toString());
-                b.append("->");
-            }
-            b.append(_servletHolder);
-            return b.toString();
-        }
-    }
-
-=======
->>>>>>> c40b955e
     /**
      * @return The maximum entries in a filter chain cache.
      */
