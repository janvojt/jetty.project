<<<<<<< HEAD
/*
 * Licensed to the Apache Software Foundation (ASF) under one
 * or more contributor license agreements.  See the NOTICE file
 * distributed with this work for additional information
 * regarding copyright ownership.  The ASF licenses this file
 * to you under the Apache License, Version 2.0 (the
 * "License"); you may not use this file except in compliance
 * with the License.  You may obtain a copy of the License at
 *
 *   http://www.apache.org/licenses/LICENSE-2.0
 *
 * Unless required by applicable law or agreed to in writing,
 * software distributed under the License is distributed on an
 * "AS IS" BASIS, WITHOUT WARRANTIES OR CONDITIONS OF ANY
 * KIND, either express or implied.  See the License for the
 * specific language governing permissions and limitations
 * under the License.
 */
File buildLog = new File( basedir, 'build.log' )
assert buildLog.text.contains( 'Started Server' )
assert buildLog.text.contains( 'Running org.eclipse.jetty.maven.plugin.it.IntegrationTestGetContent')
assert buildLog.text.contains( 'pingServlet ok')
assert buildLog.text.contains( 'helloServlet')
=======
/*
 * Licensed to the Apache Software Foundation (ASF) under one
 * or more contributor license agreements.  See the NOTICE file
 * distributed with this work for additional information
 * regarding copyright ownership.  The ASF licenses this file
 * to you under the Apache License, Version 2.0 (the
 * "License"); you may not use this file except in compliance
 * with the License.  You may obtain a copy of the License at
 *
 *   http://www.apache.org/licenses/LICENSE-2.0
 *
 * Unless required by applicable law or agreed to in writing,
 * software distributed under the License is distributed on an
 * "AS IS" BASIS, WITHOUT WARRANTIES OR CONDITIONS OF ANY
 * KIND, either express or implied.  See the License for the
 * specific language governing permissions and limitations
 * under the License.
 */
File buildLog = new File( basedir, 'build.log' )
assert buildLog.text.contains( 'Started Jetty Server' )
assert buildLog.text.contains( 'Running org.eclipse.jetty.maven.plugin.it.TestGetContent')
assert buildLog.text.contains( 'pingServlet ok')
assert buildLog.text.contains( 'helloServlet')
>>>>>>> ef061848
<|MERGE_RESOLUTION|>--- conflicted
+++ resolved
@@ -1,4 +1,3 @@
-<<<<<<< HEAD
 /*
  * Licensed to the Apache Software Foundation (ASF) under one
  * or more contributor license agreements.  See the NOTICE file
@@ -21,29 +20,4 @@
 assert buildLog.text.contains( 'Started Server' )
 assert buildLog.text.contains( 'Running org.eclipse.jetty.maven.plugin.it.IntegrationTestGetContent')
 assert buildLog.text.contains( 'pingServlet ok')
-assert buildLog.text.contains( 'helloServlet')
-=======
-/*
- * Licensed to the Apache Software Foundation (ASF) under one
- * or more contributor license agreements.  See the NOTICE file
- * distributed with this work for additional information
- * regarding copyright ownership.  The ASF licenses this file
- * to you under the Apache License, Version 2.0 (the
- * "License"); you may not use this file except in compliance
- * with the License.  You may obtain a copy of the License at
- *
- *   http://www.apache.org/licenses/LICENSE-2.0
- *
- * Unless required by applicable law or agreed to in writing,
- * software distributed under the License is distributed on an
- * "AS IS" BASIS, WITHOUT WARRANTIES OR CONDITIONS OF ANY
- * KIND, either express or implied.  See the License for the
- * specific language governing permissions and limitations
- * under the License.
- */
-File buildLog = new File( basedir, 'build.log' )
-assert buildLog.text.contains( 'Started Jetty Server' )
-assert buildLog.text.contains( 'Running org.eclipse.jetty.maven.plugin.it.TestGetContent')
-assert buildLog.text.contains( 'pingServlet ok')
-assert buildLog.text.contains( 'helloServlet')
->>>>>>> ef061848
+assert buildLog.text.contains( 'helloServlet')