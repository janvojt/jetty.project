//
// ========================================================================
// Copyright (c) 1995-2022 Mort Bay Consulting Pty Ltd and others.
//
// This program and the accompanying materials are made available under the
// terms of the Eclipse Public License v. 2.0 which is available at
// https://www.eclipse.org/legal/epl-2.0, or the Apache License, Version 2.0
// which is available at https://www.apache.org/licenses/LICENSE-2.0.
//
// SPDX-License-Identifier: EPL-2.0 OR Apache-2.0
// ========================================================================
//

package org.eclipse.jetty.osgi.test;

import java.io.File;
import java.util.ArrayList;
import java.util.HashMap;
import java.util.List;
import java.util.ListIterator;
import java.util.Map;

import org.eclipse.jetty.osgi.boot.OSGiServerConstants;
import org.eclipse.jetty.toolchain.test.FS;
import org.eclipse.jetty.util.StringUtil;
import org.eclipse.jetty.util.ssl.SslContextFactory;
import org.ops4j.pax.exam.CoreOptions;
import org.ops4j.pax.exam.Option;
import org.ops4j.pax.exam.options.MavenArtifactProvisionOption;
import org.ops4j.pax.tinybundles.core.TinyBundle;
import org.ops4j.pax.tinybundles.core.TinyBundles;
import org.osgi.framework.Bundle;
import org.osgi.framework.BundleActivator;
import org.osgi.framework.BundleContext;
import org.osgi.framework.Constants;
import org.osgi.framework.ServiceReference;

import static org.junit.Assert.assertNull;
import static org.junit.Assert.assertTrue;
import static org.ops4j.pax.exam.CoreOptions.mavenBundle;
import static org.ops4j.pax.exam.CoreOptions.systemProperty;
import static org.ops4j.pax.exam.CoreOptions.wrappedBundle;

/**
 * Helper methods for pax-exam tests
 */
public class TestOSGiUtil
{
    public static final String BUNDLE_DEBUG = "bundle.debug";
    
    /**
     * Null FragmentActivator for the fake bundle
     * that exposes src/test/resources/jetty-logging.properties in
     * the osgi container
     */
    public static class FragmentActivator implements BundleActivator
    {
        @Override
        public void start(BundleContext context) throws Exception
        {
        }

        @Override
        public void stop(BundleContext context) throws Exception
        {
        }
    }

    public static List<Option> configureJettyHomeAndPort(boolean ssl, String jettySelectorFileName)
    {
        File etc = new File(FS.separators("src/test/config/etc"));

        List<Option> options = new ArrayList<>();
        StringBuffer xmlConfigs = new StringBuffer();
        xmlConfigs.append(new File(etc, "jetty.xml").toURI());
        xmlConfigs.append(";");
        if (ssl)
        {
            options.add(CoreOptions.systemProperty("jetty.ssl.port").value("0"));
            xmlConfigs.append(new File(etc, "jetty-ssl.xml").toURI());
            xmlConfigs.append(";");
            xmlConfigs.append(new File(etc, "jetty-alpn.xml").toURI());
            xmlConfigs.append(";");
            xmlConfigs.append(new File(etc, "jetty-https.xml").toURI());
            xmlConfigs.append(";");
        }
        xmlConfigs.append(new File(etc, jettySelectorFileName).toURI());
        xmlConfigs.append(";");
        xmlConfigs.append(new File(etc, "jetty-deploy.xml").toURI());
        xmlConfigs.append(";");
        xmlConfigs.append(new File(etc, "jetty-testrealm.xml").toURI());

        options.add(systemProperty(OSGiServerConstants.MANAGED_JETTY_XML_CONFIG_URLS).value(xmlConfigs.toString()));
        options.add(systemProperty("jetty.http.port").value("0"));
        options.add(systemProperty("jetty.home").value(etc.getParentFile().getAbsolutePath()));
        options.add(systemProperty("jetty.base").value(etc.getParentFile().getAbsolutePath()));
        return options;
    }
    
    public static List<Option> configurePaxExamLogging()
    {
        //sort out logging from the pax-exam environment
        List<Option> options = new ArrayList<>();
        options.add(systemProperty("pax.exam.logging").value("none"));
        String paxExamLogLevel = System.getProperty("pax.exam.LEVEL", "WARN");
        options.add(systemProperty("org.ops4j.pax.logging.DefaultServiceLog.level").value(paxExamLogLevel));
        return options;
    }

    public static Option optionalRemoteDebug()
    {
        return CoreOptions.when(Boolean.getBoolean("pax.exam.debug.remote"))
            .useOptions(CoreOptions.vmOption("-Xrunjdwp:transport=dt_socket,server=y,suspend=y,address=5005"));
    }

    public static void coreJettyDependencies(List<Option> res)
    {
        //enables a dump of the status of all deployed bundles
        res.add(systemProperty("bundle.debug").value(Boolean.toString(Boolean.getBoolean(TestOSGiUtil.BUNDLE_DEBUG))));

        //add locations to look for jars to deploy
        String mavenRepoPath = System.getProperty("mavenRepoPath");
        if (!StringUtil.isBlank(mavenRepoPath))
        {
            res.add(systemProperty("org.ops4j.pax.url.mvn.localRepository").value(mavenRepoPath));
            res.add(systemProperty("org.ops4j.pax.url.mvn.defaultRepositories").value("file://" + mavenRepoPath + "@id=local.repo"));
            res.add(systemProperty("org.ops4j.pax.url.mvn.useFallbackRepositories").value(Boolean.FALSE.toString()));
            res.add(systemProperty("org.ops4j.pax.url.mvn.repositories").value("+https://repo1.maven.org/maven2@id=maven.central.repo"));
        }
        String settingsFilePath = System.getProperty("settingsFilePath");
        if (!StringUtil.isBlank(settingsFilePath))
        {
            res.add(systemProperty("org.ops4j.pax.url.mvn.settings").value(System.getProperty("settingsFilePath")));
        }

<<<<<<< HEAD
=======
        res.add(mavenBundle().groupId("org.slf4j").artifactId("slf4j-api").versionAsInProject().noStart());

>>>>>>> 6248e709
        /*
         * Jetty 11 uses slf4j 2.0.0 by default, however we want to test with slf4j 1.7.30 for backwards compatibility.
         * To do that, we need to use slf4j-simple as the logging implementation. We make a simplelogger.properties
         * file available so that jetty logging can be configured
         */
        // BEGIN - slf4j 1.7.x
        /* slf4j-simple conflicts with both slf4j 1.7.x, and jetty-slf4j-impl. (but in different ways)

        TinyBundle simpleLoggingPropertiesBundle = TinyBundles.bundle();
        simpleLoggingPropertiesBundle.add("simplelogger.properties", ClassLoader.getSystemResource("simplelogger.properties"));
        simpleLoggingPropertiesBundle.set(Constants.BUNDLE_SYMBOLICNAME, "simple-logger-properties");
        simpleLoggingPropertiesBundle.set(Constants.FRAGMENT_HOST, "slf4j-simple");
        simpleLoggingPropertiesBundle.add(FragmentActivator.class);
        res.add(CoreOptions.streamBundle(simpleLoggingPropertiesBundle.build()).noStart());
        res.add(mavenBundle().groupId("org.slf4j").artifactId("slf4j-simple").versionAsInProject().noStart());
<<<<<<< HEAD

=======
         */
        // END - slf4j 1.7.x
        
>>>>>>> 6248e709
        /*
         * When running with slf4j >= 2.0.0, remove the slf4j simple logger above and uncomment the following lines
         */
        // BEGIN - slf4j 2.x
        TinyBundle loggingPropertiesBundle = TinyBundles.bundle();
        loggingPropertiesBundle.add("jetty-logging.properties", ClassLoader.getSystemResource("jetty-logging.properties"));
        loggingPropertiesBundle.set(Constants.BUNDLE_SYMBOLICNAME, "jetty-logging-properties");
        loggingPropertiesBundle.set(Constants.FRAGMENT_HOST, "org.eclipse.jetty.logging");
        loggingPropertiesBundle.add(FragmentActivator.class);
        res.add(CoreOptions.streamBundle(loggingPropertiesBundle.build()).noStart());
        res.add(mavenBundle().groupId("org.eclipse.jetty").artifactId("jetty-slf4j-impl").versionAsInProject().start());
<<<<<<< HEAD
        */
        res.add(mavenBundle().groupId("org.eclipse.jetty.toolchain").artifactId("jetty-jakarta-servlet-api").versionAsInProject().start());
=======
        // END - slf4j 2.x

        res.add(mavenBundle().groupId("org.eclipse.jetty.toolchain").artifactId("jetty-servlet-api").versionAsInProject().start());
>>>>>>> 6248e709
        res.add(mavenBundle().groupId("org.eclipse.platform").artifactId("org.eclipse.osgi.util").versionAsInProject());
        res.add(mavenBundle().groupId("org.osgi").artifactId("org.osgi.service.cm").versionAsInProject());
        res.add(mavenBundle().groupId("org.osgi").artifactId("org.osgi.service.component").versionAsInProject());
        res.add(mavenBundle().groupId("org.osgi").artifactId("org.osgi.service.event").versionAsInProject());
        res.add(mavenBundle().groupId("org.osgi").artifactId("org.osgi.util.function").versionAsInProject());
        res.add(mavenBundle().groupId("org.osgi").artifactId("org.osgi.util.function").versionAsInProject());
        res.add(mavenBundle().groupId("org.osgi").artifactId("org.osgi.util.promise").versionAsInProject());
        res.add(mavenBundle().groupId("org.osgi").artifactId("org.osgi.util.measurement").versionAsInProject());
        res.add(mavenBundle().groupId("org.osgi").artifactId("org.osgi.util.position").versionAsInProject());
        res.add(mavenBundle().groupId("org.osgi").artifactId("org.osgi.util.tracker").versionAsInProject());
        res.add(mavenBundle().groupId("org.osgi").artifactId("org.osgi.util.xml").versionAsInProject());
        res.add(mavenBundle().groupId("org.eclipse.platform").artifactId("org.eclipse.osgi.services").versionAsInProject());
        res.add(mavenBundle().groupId("org.ow2.asm").artifactId("asm").versionAsInProject().start());
        res.add(mavenBundle().groupId("org.ow2.asm").artifactId("asm-commons").versionAsInProject().start());
        res.add(mavenBundle().groupId("org.ow2.asm").artifactId("asm-tree").versionAsInProject().start());
        res.add(mavenBundle().groupId("org.ow2.asm").artifactId("asm-analysis").versionAsInProject().start());
        res.add(mavenBundle().groupId("org.ow2.asm").artifactId("asm-util").versionAsInProject().start());
        res.add(mavenBundle().groupId("org.apache.aries.spifly").artifactId("org.apache.aries.spifly.dynamic.bundle").versionAsInProject().start());
        res.add(mavenBundle().groupId("jakarta.inject").artifactId("jakarta.inject-api").versionAsInProject().start());
        res.add(mavenBundle().groupId("jakarta.annotation").artifactId("jakarta.annotation-api").versionAsInProject().start());
        res.add(mavenBundle().groupId("jakarta.enterprise").artifactId("jakarta.enterprise.cdi-api").versionAsInProject().start());
        res.add(mavenBundle().groupId("jakarta.interceptor").artifactId("jakarta.interceptor-api").versionAsInProject().start());
        res.add(mavenBundle().groupId("jakarta.transaction").artifactId("jakarta.transaction-api").versionAsInProject().start());
        res.add(mavenBundle().groupId("jakarta.el").artifactId("jakarta.el-api").versionAsInProject().start());

        res.add(mavenBundle().groupId("org.eclipse.jetty").artifactId("jetty-util").versionAsInProject().start());
        res.add(mavenBundle().groupId("org.eclipse.jetty").artifactId("jetty-deploy").versionAsInProject().start());
        res.add(mavenBundle().groupId("org.eclipse.jetty").artifactId("jetty-server").versionAsInProject().start());
        res.add(mavenBundle().groupId("org.eclipse.jetty").artifactId("jetty-servlet").versionAsInProject().start());
        res.add(mavenBundle().groupId("org.eclipse.jetty").artifactId("jetty-http").versionAsInProject().start());
        res.add(mavenBundle().groupId("org.eclipse.jetty").artifactId("jetty-xml").versionAsInProject().start());
        res.add(mavenBundle().groupId("org.eclipse.jetty").artifactId("jetty-webapp").versionAsInProject().start());
        res.add(mavenBundle().groupId("org.eclipse.jetty").artifactId("jetty-io").versionAsInProject().start());
        res.add(mavenBundle().groupId("org.eclipse.jetty").artifactId("jetty-security").versionAsInProject().start());
        res.add(mavenBundle().groupId("org.eclipse.jetty").artifactId("jetty-servlets").versionAsInProject().start());
        res.add(mavenBundle().groupId("org.eclipse.jetty").artifactId("jetty-client").versionAsInProject().start());
        res.add(mavenBundle().groupId("org.eclipse.jetty").artifactId("jetty-jndi").versionAsInProject().start());
        res.add(mavenBundle().groupId("org.eclipse.jetty").artifactId("jetty-plus").versionAsInProject().start());
        res.add(mavenBundle().groupId("org.eclipse.jetty").artifactId("jetty-annotations").versionAsInProject().start());
        res.add(mavenBundle().groupId("org.eclipse.jetty.websocket").artifactId("websocket-core-server").versionAsInProject().start());
        res.add(mavenBundle().groupId("org.eclipse.jetty.websocket").artifactId("websocket-core-client").versionAsInProject().start());
        res.add(mavenBundle().groupId("org.eclipse.jetty.websocket").artifactId("websocket-core-common").versionAsInProject().start());
        res.add(mavenBundle().groupId("org.eclipse.jetty.websocket").artifactId("websocket-servlet").versionAsInProject().start());
        res.add(mavenBundle().groupId("org.eclipse.jetty.websocket").artifactId("websocket-jetty-api").versionAsInProject().start());
        res.add(mavenBundle().groupId("org.eclipse.jetty.websocket").artifactId("websocket-jetty-server").versionAsInProject().start());
        res.add(mavenBundle().groupId("org.eclipse.jetty.websocket").artifactId("websocket-jetty-client").versionAsInProject().start());
        res.add(mavenBundle().groupId("org.eclipse.jetty.websocket").artifactId("websocket-jetty-common").versionAsInProject().start());
        res.add(mavenBundle().groupId("org.eclipse.jetty.toolchain").artifactId("jetty-jakarta-websocket-api").versionAsInProject().noStart());
        res.add(mavenBundle().groupId("org.eclipse.jetty.websocket").artifactId("websocket-jakarta-server").versionAsInProject().noStart());
        res.add(mavenBundle().groupId("org.eclipse.jetty.websocket").artifactId("websocket-jakarta-client").versionAsInProject().noStart());
        res.add(mavenBundle().groupId("org.eclipse.jetty.websocket").artifactId("websocket-jakarta-common").versionAsInProject().noStart());
        res.add(mavenBundle().groupId("org.eclipse.jetty.osgi").artifactId("jetty-osgi-boot").versionAsInProject().start());
    }

    public static void coreJspDependencies(List<Option> res)
    {
        //jetty jsp bundles
        
        /* The coreJettyDependencies() method needs to configure jakarta.el-api to satisfy the jakarta.transaction-api bundle.
         * However, as we are now configuring the full jsp bundle set, we need to remove the jakarta.el-api
         * bundle because the org.mortbay.jasper.apache-el bundle will be providing both the api and the impl.
         */
        MavenArtifactProvisionOption option = mavenBundle().groupId("jakarta.el").artifactId("jakarta.el-api").versionAsInProject();
        
        ListIterator<Option> iter = res.listIterator();
        while (iter.hasNext())
        {
            Option o = iter.next();
            if (o instanceof MavenArtifactProvisionOption)
            {
                if (((MavenArtifactProvisionOption)o).getURL().contains("jakarta.el-api"))
                {
                    iter.remove();
                }
            }
        }
        
        res.add(mavenBundle().groupId("org.mortbay.jasper").artifactId("apache-el").versionAsInProject().start());
        res.add(mavenBundle().groupId("org.mortbay.jasper").artifactId("apache-jsp").versionAsInProject().start());
        res.add(mavenBundle().groupId("org.eclipse.jetty").artifactId("apache-jsp").versionAsInProject().start());
        res.add(mavenBundle().groupId("jakarta.servlet.jsp.jstl").artifactId("jakarta.servlet.jsp.jstl-api").versionAsInProject());
        res.add(mavenBundle().groupId("org.glassfish.web").artifactId("jakarta.servlet.jsp.jstl").versionAsInProject().start());
        res.add(mavenBundle().groupId("org.eclipse.jdt").artifactId("ecj").versionAsInProject().start());
        res.add(mavenBundle().groupId("org.eclipse.jetty.osgi").artifactId("jetty-osgi-boot-jsp").versionAsInProject().noStart());
    }
    
    protected static Bundle getBundle(BundleContext bundleContext, String symbolicName)
    {
        Map<String, Bundle> bundles = new HashMap<>();
        for (Bundle b : bundleContext.getBundles())
        {
            Bundle prevBundle = bundles.put(b.getSymbolicName(), b);
            String err = prevBundle != null ? "2 versions of the bundle " + b.getSymbolicName() +
                " " +
                b.getHeaders().get("Bundle-Version") +
                " and " +
                prevBundle.getHeaders().get("Bundle-Version") : "";
            assertNull(err, prevBundle);
        }
        return bundles.get(symbolicName);
    }

    protected static void diagnoseBundles(BundleContext bundleContext)
    {
        System.err.println("ACTIVE: " + Bundle.ACTIVE);
        System.err.println("RESOLVED: " + Bundle.RESOLVED);
        System.err.println("INSTALLED: " + Bundle.INSTALLED);
        for (Bundle b : bundleContext.getBundles())
        {
            switch (b.getState())
            {
                case Bundle.INSTALLED:
                {
                    //can't start a fragment bundle
                    if (b.getHeaders().get("Fragment-Host") == null)
                    {
                        diagnoseNonActiveOrNonResolvedBundle(b);
                    }
                    dumpBundle(b);
                    break;
                }
                default:
                {
                    dumpBundle(b);
                }
            }
        }
    }
    
    protected static void dumpBundle(Bundle b)
    {
        System.err.println("    " + b.getBundleId() + " " + b.getSymbolicName() + " " + b.getLocation() + " " + b.getVersion() + " " + b.getState());
    }

    protected static void diagnoseNonActiveOrNonResolvedBundle(Bundle b)
    {        
        if (b.getState() != Bundle.ACTIVE && b.getHeaders().get("Fragment-Host") == null)
        {
            try
            {
                System.err.println("Trying to start the bundle " + b.getSymbolicName() + " that was supposed to be active or resolved.");
                b.start();
                System.err.println(b.getSymbolicName() + " did start");
            }
            catch (Throwable t)
            {
                System.err.println(b.getSymbolicName() + " failed to start");
                t.printStackTrace(System.err);
            }
        }
    }

    protected static void dumpBundles(BundleContext bundleContext)
    {
        System.err.println("ACTIVE: " + Bundle.ACTIVE);
        System.err.println("RESOLVED: " + Bundle.RESOLVED);
        System.err.println("INSTALLED: " + Bundle.INSTALLED);
        for (Bundle b : bundleContext.getBundles())
            dumpBundle(b);
    }

    @SuppressWarnings("rawtypes")
    protected static ServiceReference[] getServices(String service, BundleContext bundleContext) throws Exception
    {
        return bundleContext.getAllServiceReferences(service, null);
    }

    protected static SslContextFactory.Client newClientSslContextFactory()
    {
        SslContextFactory.Client sslContextFactory = new SslContextFactory.Client(true);
        sslContextFactory.setEndpointIdentificationAlgorithm(null);
        return sslContextFactory;
    }

    public static void assertContains(String message, String haystack, String needle)
    {
        assertTrue(message + "\nContains: <" + needle + ">\nIn:\n" + haystack, haystack.contains(needle));
    }
}<|MERGE_RESOLUTION|>--- conflicted
+++ resolved
@@ -39,7 +39,6 @@
 import static org.junit.Assert.assertTrue;
 import static org.ops4j.pax.exam.CoreOptions.mavenBundle;
 import static org.ops4j.pax.exam.CoreOptions.systemProperty;
-import static org.ops4j.pax.exam.CoreOptions.wrappedBundle;
 
 /**
  * Helper methods for pax-exam tests
@@ -133,11 +132,8 @@
             res.add(systemProperty("org.ops4j.pax.url.mvn.settings").value(System.getProperty("settingsFilePath")));
         }
 
-<<<<<<< HEAD
-=======
         res.add(mavenBundle().groupId("org.slf4j").artifactId("slf4j-api").versionAsInProject().noStart());
 
->>>>>>> 6248e709
         /*
          * Jetty 11 uses slf4j 2.0.0 by default, however we want to test with slf4j 1.7.30 for backwards compatibility.
          * To do that, we need to use slf4j-simple as the logging implementation. We make a simplelogger.properties
@@ -153,13 +149,9 @@
         simpleLoggingPropertiesBundle.add(FragmentActivator.class);
         res.add(CoreOptions.streamBundle(simpleLoggingPropertiesBundle.build()).noStart());
         res.add(mavenBundle().groupId("org.slf4j").artifactId("slf4j-simple").versionAsInProject().noStart());
-<<<<<<< HEAD
-
-=======
          */
         // END - slf4j 1.7.x
-        
->>>>>>> 6248e709
+
         /*
          * When running with slf4j >= 2.0.0, remove the slf4j simple logger above and uncomment the following lines
          */
@@ -171,14 +163,9 @@
         loggingPropertiesBundle.add(FragmentActivator.class);
         res.add(CoreOptions.streamBundle(loggingPropertiesBundle.build()).noStart());
         res.add(mavenBundle().groupId("org.eclipse.jetty").artifactId("jetty-slf4j-impl").versionAsInProject().start());
-<<<<<<< HEAD
-        */
-        res.add(mavenBundle().groupId("org.eclipse.jetty.toolchain").artifactId("jetty-jakarta-servlet-api").versionAsInProject().start());
-=======
         // END - slf4j 2.x
 
         res.add(mavenBundle().groupId("org.eclipse.jetty.toolchain").artifactId("jetty-servlet-api").versionAsInProject().start());
->>>>>>> 6248e709
         res.add(mavenBundle().groupId("org.eclipse.platform").artifactId("org.eclipse.osgi.util").versionAsInProject());
         res.add(mavenBundle().groupId("org.osgi").artifactId("org.osgi.service.cm").versionAsInProject());
         res.add(mavenBundle().groupId("org.osgi").artifactId("org.osgi.service.component").versionAsInProject());
@@ -236,7 +223,7 @@
     public static void coreJspDependencies(List<Option> res)
     {
         //jetty jsp bundles
-        
+
         /* The coreJettyDependencies() method needs to configure jakarta.el-api to satisfy the jakarta.transaction-api bundle.
          * However, as we are now configuring the full jsp bundle set, we need to remove the jakarta.el-api
          * bundle because the org.mortbay.jasper.apache-el bundle will be providing both the api and the impl.
@@ -255,7 +242,7 @@
                 }
             }
         }
-        
+
         res.add(mavenBundle().groupId("org.mortbay.jasper").artifactId("apache-el").versionAsInProject().start());
         res.add(mavenBundle().groupId("org.mortbay.jasper").artifactId("apache-jsp").versionAsInProject().start());
         res.add(mavenBundle().groupId("org.eclipse.jetty").artifactId("apache-jsp").versionAsInProject().start());
