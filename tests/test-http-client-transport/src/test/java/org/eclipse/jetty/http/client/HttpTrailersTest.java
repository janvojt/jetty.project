//
//  ========================================================================
//  Copyright (c) 1995-2018 Mort Bay Consulting Pty. Ltd.
//  ------------------------------------------------------------------------
//  All rights reserved. This program and the accompanying materials
//  are made available under the terms of the Eclipse Public License v1.0
//  and Apache License v2.0 which accompanies this distribution.
//
//      The Eclipse Public License is available at
//      http://www.eclipse.org/legal/epl-v10.html
//
//      The Apache License v2.0 is available at
//      http://www.opensource.org/licenses/apache2.0.php
//
//  You may elect to redistribute this code under either of these licenses.
//  ========================================================================
//

package org.eclipse.jetty.http.client;

import static org.eclipse.jetty.http.client.Transport.FCGI;
import static org.junit.jupiter.api.Assertions.assertArrayEquals;
import static org.junit.jupiter.api.Assertions.assertEquals;
import static org.junit.jupiter.api.Assertions.assertNotNull;
import static org.junit.jupiter.api.Assertions.assertNull;

import java.io.ByteArrayOutputStream;
import java.io.IOException;
import java.io.InputStream;
import java.nio.charset.StandardCharsets;
import java.util.Random;
import java.util.concurrent.TimeUnit;
import java.util.concurrent.atomic.AtomicReference;

import javax.servlet.ServletInputStream;
import javax.servlet.http.HttpServletRequest;
import javax.servlet.http.HttpServletResponse;

import org.eclipse.jetty.client.HttpRequest;
import org.eclipse.jetty.client.HttpResponse;
import org.eclipse.jetty.client.api.ContentResponse;
import org.eclipse.jetty.client.util.BytesContentProvider;
import org.eclipse.jetty.client.util.InputStreamResponseListener;
import org.eclipse.jetty.http.HttpFields;
import org.eclipse.jetty.http.HttpMethod;
import org.eclipse.jetty.http.HttpStatus;
import org.eclipse.jetty.server.Request;
import org.eclipse.jetty.server.Response;
import org.eclipse.jetty.server.handler.AbstractHandler;
import org.junit.jupiter.api.Assumptions;
import org.junit.jupiter.params.ParameterizedTest;
import org.junit.jupiter.params.provider.ArgumentsSource;

public class HttpTrailersTest extends AbstractTest<TransportScenario>
{
    @Override
    public void init(Transport transport) throws IOException
    {
        Assumptions.assumeTrue(transport != FCGI);
        setScenario(new TransportScenario(transport));
    }

    @ParameterizedTest
    @ArgumentsSource(TransportProvider.class)
    public void testRequestTrailersNoContent(Transport transport) throws Exception
    {
        init(transport);
        testRequestTrailers(null);
    }

    @ParameterizedTest
    @ArgumentsSource(TransportProvider.class)
    public void testRequestTrailersWithContent(Transport transport) throws Exception
    {
        init(transport);
        testRequestTrailers("abcdefghijklmnopqrstuvwxyz".getBytes(StandardCharsets.UTF_8));
    }

    private void testRequestTrailers(byte[] content) throws Exception
    {
        String trailerName = "Trailer";
        String trailerValue = "value";
        scenario.start(new AbstractHandler.ErrorDispatchHandler()
        {
            @Override
            protected void doNonErrorHandle(String target, Request jettyRequest, HttpServletRequest request, HttpServletResponse response) throws IOException
            {
                jettyRequest.setHandled(true);

                // Read the content first.
                ServletInputStream input = jettyRequest.getInputStream();
                while (true)
                {
                    int read = input.read();
                    if (read < 0)
                        break;
                }

                // Now the trailers can be accessed.
<<<<<<< HEAD
                HttpFields trailers = jettyRequest.getTrailerHttpFields();
                Assert.assertNotNull(trailers);
                Assert.assertEquals(trailerValue, trailers.get(trailerName));
=======
                HttpFields trailers = jettyRequest.getTrailers();
                assertNotNull(trailers);
                assertEquals(trailerValue, trailers.get(trailerName));
>>>>>>> 2cbe395f
            }
        });

        HttpFields trailers = new HttpFields();
        trailers.put(trailerName, trailerValue);

        HttpRequest request = (HttpRequest)scenario.client.newRequest(scenario.newURI());
        request = request.trailers(() -> trailers);
        if (content != null)
            request.method(HttpMethod.POST).content(new BytesContentProvider(content));
        ContentResponse response = request.timeout(5, TimeUnit.SECONDS).send();
        assertEquals(HttpStatus.OK_200, response.getStatus());
    }

    @ParameterizedTest
    @ArgumentsSource(TransportProvider.class)
    public void testEmptyRequestTrailers(Transport transport) throws Exception
    {
        init(transport);
        scenario.start(new AbstractHandler.ErrorDispatchHandler()
        {
            @Override
            protected void doNonErrorHandle(String target, Request jettyRequest, HttpServletRequest request, HttpServletResponse response) throws IOException
            {
                jettyRequest.setHandled(true);

                // Read the content first.
                ServletInputStream input = jettyRequest.getInputStream();
                while (true)
                {
                    int read = input.read();
                    if (read < 0)
                        break;
                }

                // Now the trailers can be accessed.
<<<<<<< HEAD
                HttpFields trailers = jettyRequest.getTrailerHttpFields();
                Assert.assertNull(trailers);
=======
                HttpFields trailers = jettyRequest.getTrailers();
                assertNull(trailers);
>>>>>>> 2cbe395f
            }
        });

        HttpFields trailers = new HttpFields();
        HttpRequest request = (HttpRequest)scenario.client.newRequest(scenario.newURI());
        request = request.trailers(() -> trailers);
        ContentResponse response = request.timeout(5, TimeUnit.SECONDS).send();
        assertEquals(HttpStatus.OK_200, response.getStatus());
    }

    @ParameterizedTest
    @ArgumentsSource(TransportProvider.class)
    public void testResponseTrailersNoContent(Transport transport) throws Exception
    {
        init(transport);
        testResponseTrailers(null);
    }

    @ParameterizedTest
    @ArgumentsSource(TransportProvider.class)
    public void testResponseTrailersWithContent(Transport transport) throws Exception
    {
        init(transport);
        testResponseTrailers("abcdefghijklmnopqrstuvwxyz".getBytes(StandardCharsets.UTF_8));
    }

    private void testResponseTrailers(byte[] content) throws Exception
    {
        String trailerName = "Trailer";
        String trailerValue = "value";
        scenario.start(new AbstractHandler.ErrorDispatchHandler()
        {
            @Override
            protected void doNonErrorHandle(String target, Request jettyRequest, HttpServletRequest request, HttpServletResponse response) throws IOException
            {
                jettyRequest.setHandled(true);

                HttpFields trailers = new HttpFields();
                trailers.put(trailerName, trailerValue);

                Response jettyResponse = (Response)response;
                jettyResponse.setTrailerHttpFields(() -> trailers);
                if (content != null)
                    response.getOutputStream().write(content);
            }
        });

        AtomicReference<Throwable> failure = new AtomicReference<>(new Throwable("no_success"));
        ContentResponse response = scenario.client.newRequest(scenario.newURI())
                .onResponseSuccess(r ->
                {
                    try
                    {
                        HttpResponse httpResponse = (HttpResponse)r;
                        HttpFields trailers = httpResponse.getTrailers();
                        assertNotNull(trailers);
                        assertEquals(trailerValue, trailers.get(trailerName));
                        failure.set(null);
                    }
                    catch (Throwable x)
                    {
                        failure.set(x);
                    }
                })
                .timeout(5, TimeUnit.SECONDS)
                .send();
        assertEquals(HttpStatus.OK_200, response.getStatus());
        assertNull(failure.get());
    }

    @ParameterizedTest
    @ArgumentsSource(TransportProvider.class)
    public void testEmptyResponseTrailers(Transport transport) throws Exception
    {
        init(transport);
        scenario.start(new AbstractHandler.ErrorDispatchHandler()
        {
            @Override
            protected void doNonErrorHandle(String target, Request jettyRequest, HttpServletRequest request, HttpServletResponse response)
            {
                jettyRequest.setHandled(true);

                HttpFields trailers = new HttpFields();

                Response jettyResponse = (Response)response;
                jettyResponse.setTrailerHttpFields(() -> trailers);
            }
        });

        AtomicReference<Throwable> failure = new AtomicReference<>(new Throwable("no_success"));
        ContentResponse response = scenario.client.newRequest(scenario.newURI())
                .onResponseSuccess(r ->
                {
                    try
                    {
                        HttpResponse httpResponse = (HttpResponse)r;
                        HttpFields trailers = httpResponse.getTrailers();
                        assertNull(trailers);
                        failure.set(null);
                    }
                    catch (Throwable x)
                    {
                        failure.set(x);
                    }
                })
                .timeout(5, TimeUnit.SECONDS)
                .send();
        assertEquals(HttpStatus.OK_200, response.getStatus());
        assertNull(failure.get());
    }

    @ParameterizedTest
    @ArgumentsSource(TransportProvider.class)
    public void testResponseTrailersWithLargeContent(Transport transport) throws Exception
    {
        byte[] content = new byte[1024 * 1024];
        new Random().nextBytes(content);
        String trailerName = "Trailer";
        String trailerValue = "value";
        init(transport);
        scenario.start(new AbstractHandler.ErrorDispatchHandler()
        {
            @Override
            protected void doNonErrorHandle(String target, Request jettyRequest, HttpServletRequest request, HttpServletResponse response) throws IOException
            {
                jettyRequest.setHandled(true);

                HttpFields trailers = new HttpFields();
                trailers.put(trailerName, trailerValue);

                Response jettyResponse = (Response)response;
                jettyResponse.setTrailerHttpFields(() -> trailers);

                // Write a large content
                response.getOutputStream().write(content);
            }
        });

        InputStreamResponseListener listener = new InputStreamResponseListener();
        scenario.client.newRequest(scenario.newURI())
                .timeout(15, TimeUnit.SECONDS)
                .send(listener);
        org.eclipse.jetty.client.api.Response response = listener.get(5, TimeUnit.SECONDS);
        assertEquals(HttpStatus.OK_200, response.getStatus());

        InputStream input = listener.getInputStream();
        ByteArrayOutputStream output = new ByteArrayOutputStream();
        // Read slowly.
        while (true)
        {
            int read = input.read();
            if (read < 0)
                break;
            output.write(read);
        }

        assertArrayEquals(content, output.toByteArray());

        // Wait for the request/response cycle to complete.
        listener.await(5, TimeUnit.SECONDS);

        HttpResponse httpResponse = (HttpResponse)response;
        HttpFields trailers = httpResponse.getTrailers();
        assertNotNull(trailers);
        assertEquals(trailerValue, trailers.get(trailerName));
    }
}<|MERGE_RESOLUTION|>--- conflicted
+++ resolved
@@ -97,15 +97,9 @@
                 }
 
                 // Now the trailers can be accessed.
-<<<<<<< HEAD
                 HttpFields trailers = jettyRequest.getTrailerHttpFields();
-                Assert.assertNotNull(trailers);
-                Assert.assertEquals(trailerValue, trailers.get(trailerName));
-=======
-                HttpFields trailers = jettyRequest.getTrailers();
                 assertNotNull(trailers);
                 assertEquals(trailerValue, trailers.get(trailerName));
->>>>>>> 2cbe395f
             }
         });
 
@@ -142,13 +136,8 @@
                 }
 
                 // Now the trailers can be accessed.
-<<<<<<< HEAD
                 HttpFields trailers = jettyRequest.getTrailerHttpFields();
-                Assert.assertNull(trailers);
-=======
-                HttpFields trailers = jettyRequest.getTrailers();
                 assertNull(trailers);
->>>>>>> 2cbe395f
             }
         });
 
