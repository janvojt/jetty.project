--- conflicted
+++ resolved
@@ -154,23 +154,11 @@
 
         args = new ArrayList<>(args);
 
-<<<<<<< HEAD
-        if (StringUtil.isNotBlank(config.mavenLocalRepository))
-        {
-            args.add("maven.local.repo=" + config.mavenLocalRepository);
-        } 
-        else if (StringUtil.isNotBlank(System.getProperty("mavenRepoPath")))
-        {
-            // we get artifacts from local repo first
-            args.add("maven.local.repo=" + System.getProperty("mavenRepoPath"));
-        }
-=======
         String mavenLocalRepository = config.getMavenLocalRepository();
         if (StringUtil.isNotBlank(mavenLocalRepository))
             mavenLocalRepository = System.getProperty("mavenRepoPath");
         if (StringUtil.isNotBlank(mavenLocalRepository))
             args.add("maven.local.repo=" + mavenLocalRepository);
->>>>>>> 29d48b0d
 
         // if this JVM has `maven.repo.uri` defined, make sure to propagate it to child
         String remoteRepoUri = System.getProperty("maven.repo.uri");
