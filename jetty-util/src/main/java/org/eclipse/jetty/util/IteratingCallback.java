--- conflicted
+++ resolved
@@ -29,11 +29,7 @@
  * if that task completes quickly and uses the calling thread to callback
  * the success notification, this can result in a growing stack depth.
  * </p>
-<<<<<<< HEAD
- * <p>To avoid this issue, this callback uses an AtomicBoolean to note 
-=======
  * <p>To avoid this issue, this callback uses an AtomicReference to note 
->>>>>>> c4583918
  * if the success callback has been called during the processing of a 
  * sub task, and if so then the processing iterates rather than recurses.
  * </p>
@@ -45,17 +41,10 @@
  */
 public abstract class IteratingCallback implements Callback
 {
-<<<<<<< HEAD
-    private final AtomicBoolean _iterating = new AtomicBoolean();
+    private enum State { WAITING, ITERATING, SUCCEEDED, FAILED };
+    private final AtomicReference<State> _state = new AtomicReference<>(State.WAITING);
     
     public IteratingCallback()
-=======
-    private enum State { WAITING, ITERATING, SUCCEEDED, FAILED };
-    private final AtomicReference<State> _state = new AtomicReference<>(State.WAITING);
-    private final Callback _callback;
-    
-    public IteratingCallback(Callback callback)
->>>>>>> c4583918
     {
     }
     
@@ -90,16 +79,12 @@
                 // Make some progress by calling process()
                 if (process())
                 {
-<<<<<<< HEAD
-                    completed();
-=======
                     // A true return indicates we are finished a no further callbacks 
                     // are scheduled. So we must still be ITERATING.
                     if (_state.compareAndSet(State.ITERATING,State.SUCCEEDED))
-                        _callback.succeeded();
+                        completed();
                     else
                         throw new IllegalStateException("Already "+_state.get());
->>>>>>> c4583918
                     return;
                 }
                 // else a callback has been scheduled.  If it has not happened yet,
@@ -114,23 +99,11 @@
         }
         catch(Exception e)
         {
-<<<<<<< HEAD
-            _iterating.set(false);
             failed(e);
-        }
-        finally
-        {
-            _iterating.set(false);
         }
     }
 
     /* ------------------------------------------------------------ */
-=======
-            failed(e);
-        }
-    }
-    
->>>>>>> c4583918
     @Override
     public void succeeded()
     {
@@ -159,9 +132,13 @@
             }
         }
     }
-<<<<<<< HEAD
-=======
-
+    
+    /* ------------------------------------------------------------ */
+    /** 
+     * Derivations of this method should always call super.failed(x) 
+     * to check the state before handling the failure.
+     * @see org.eclipse.jetty.util.Callback#failed(java.lang.Throwable)
+     */
     @Override
     public void failed(Throwable x)
     {
@@ -180,12 +157,8 @@
                     continue;
                     
                 default:
-                    throw new IllegalStateException("Already "+_state.get());
+                    throw new IllegalStateException("Already "+_state.get(),x);
             }
         }
-    
-        _callback.failed(x);
     }
-
->>>>>>> c4583918
 }