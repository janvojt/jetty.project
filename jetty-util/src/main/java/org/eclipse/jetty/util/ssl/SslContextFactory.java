--- conflicted
+++ resolved
@@ -141,9 +141,9 @@
     private final Set<String> _includeProtocols = new LinkedHashSet<>();
     private final Set<String> _excludeCipherSuites = new LinkedHashSet<>();
     private final List<String> _includeCipherSuites = new ArrayList<>();
-    protected final Map<String, X509> _aliasX509 = new HashMap<>();
-    protected final Map<String, X509> _certHosts = new HashMap<>();
-    protected final Map<String, X509> _certWilds = new HashMap<>();
+    private final Map<String, X509> _aliasX509 = new HashMap<>();
+    private final Map<String, X509> _certHosts = new HashMap<>();
+    private final Map<String, X509> _certWilds = new HashMap<>();
     private String[] _selectedProtocols;
     private boolean _useCipherSuitesOrder = true;
     private Comparator<String> _cipherComparator;
@@ -453,6 +453,21 @@
         _certWilds.clear();
     }
 
+    Map<String, X509> aliasCerts()
+    {
+        return _aliasX509;
+    }
+
+    Map<String, X509> hostCerts()
+    {
+        return _certHosts;
+    }
+
+    Map<String, X509> wildCerts()
+    {
+        return _certWilds;
+    }
+
     @ManagedAttribute(value = "The selected TLS protocol versions", readonly = true)
     public String[] getSelectedProtocols()
     {
@@ -1140,20 +1155,6 @@
                             managers[idx] = new AliasedX509ExtendedKeyManager((X509ExtendedKeyManager)managers[idx], alias);
                     }
                 }
-<<<<<<< HEAD
-=======
-
-                // Is SNI needed to select a certificate?
-                boolean sniRequired = (this instanceof Server) && ((Server)this).isSniRequired();
-                if (sniRequired || !_certWilds.isEmpty() || _certHosts.size() > 1 || (_certHosts.size() == 1 && _aliasX509.size() > 1))
-                {
-                    for (int idx = 0; idx < managers.length; idx++)
-                    {
-                        if (managers[idx] instanceof X509ExtendedKeyManager)
-                            managers[idx] = newSniX509ExtendedKeyManager((X509ExtendedKeyManager)managers[idx]);
-                    }
-                }
->>>>>>> 2fa161c5
             }
         }
 
@@ -2171,7 +2172,7 @@
             boolean hasSniX509ExtendedKeyManager = false;
 
             // Is SNI needed to select a certificate?
-            if (!_certWilds.isEmpty() || _certHosts.size() > 1 || (_certHosts.size() == 1 && _aliasX509.size() > 1))
+            if (isSniRequired() || !wildCerts().isEmpty() || hostCerts().size() > 1 || (hostCerts().size() == 1 && aliasCerts().size() > 1))
             {
                 for (int idx = 0; idx < managers.length; idx++)
                 {
@@ -2215,7 +2216,7 @@
             if (sniHost == null)
             {
                 // No SNI, so reject or delegate.
-                return _sniRequired ? null : SniX509ExtendedKeyManager.SniSelector.DELEGATE;
+                return isSniRequired() ? null : SniX509ExtendedKeyManager.SniSelector.DELEGATE;
             }
             else
             {
